appMode: Staging
appScope: dev
api:
  image:
    repository: exceptionless/api-ci
  defaultDomain: dev-api.exceptionless.io
  domains:
    - dev-api.exceptionless.io
app:
  image:
<<<<<<< HEAD
    repository: exceptionless/ui-ci
=======
    tag: "2.9.0"
>>>>>>> fedece3b
  defaultDomain: dev-app.exceptionless.io
  domains:
    - dev-app.exceptionless.io
collector:
  defaultDomain: dev-collector.exceptionless.io
  domains:
    - dev-collector.exceptionless.io
jobs:
  image:
    repository: exceptionless/job-ci

config:
  EX_EnableSnapshotJobs: "false"<|MERGE_RESOLUTION|>--- conflicted
+++ resolved
@@ -8,11 +8,7 @@
     - dev-api.exceptionless.io
 app:
   image:
-<<<<<<< HEAD
-    repository: exceptionless/ui-ci
-=======
     tag: "2.9.0"
->>>>>>> fedece3b
   defaultDomain: dev-app.exceptionless.io
   domains:
     - dev-app.exceptionless.io
