--- conflicted
+++ resolved
@@ -1,8 +1,4 @@
-<<<<<<< HEAD
-﻿# EditorConfig is awesome:http://EditorConfig.org
-=======
 # EditorConfig is awesome:http://EditorConfig.org
->>>>>>> 1b748b56
 
 # top-most EditorConfig file
 root = true
