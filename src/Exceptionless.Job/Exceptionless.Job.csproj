--- conflicted
+++ resolved
@@ -1,4 +1,4 @@
-﻿<Project Sdk="Microsoft.NET.Sdk.Web">
+<Project Sdk="Microsoft.NET.Sdk.Web">
   <Import Project="..\..\build\common.props" />
 
   <ItemGroup>
@@ -6,18 +6,10 @@
   </ItemGroup>
 
   <ItemGroup>
-<<<<<<< HEAD
     <PackageReference Include="Exceptionless.AspNetCore" Version="4.4.1" />
     <PackageReference Include="App.Metrics.AspNetCore" Version="4.1.0" />
-    <PackageReference Include="Microsoft.Extensions.Diagnostics.HealthChecks" Version="3.1.6" />
+    <PackageReference Include="Microsoft.Extensions.Diagnostics.HealthChecks" Version="3.1.7" />
     <PackageReference Include="Foundatio.Hosting" Version="10.0.0-beta8" />
-=======
-    <PackageReference Include="Foundatio.Hosting" Version="9.1.1" />
-    <PackageReference Include="Exceptionless.AspNetCore" Version="4.4.1" />
-    <PackageReference Include="Microsoft.ApplicationInsights.AspNetCore" Version="2.14.0" />
-    <PackageReference Include="App.Metrics.AspNetCore" Version="4.0.0" />
-    <PackageReference Include="Microsoft.Extensions.Diagnostics.HealthChecks" Version="3.1.7" />
->>>>>>> db786ae1
     <PackageReference Include="Serilog.AspNetCore" Version="3.4.0" />
   </ItemGroup>
 
