--- conflicted
+++ resolved
@@ -481,15 +481,9 @@
         [HttpGet]
         [Route("sessions")]
         [ResponseType(typeof(List<PersistentEvent>))]
-<<<<<<< HEAD
         public async Task<IHttpActionResult> GetSessionsAsync(string filter = null, string sort = null, string time = null, string offset = null, string mode = null, int page = 1, int limit = 10) {
-            var organizations = await GetAssociatedActiveOrganizationsAsync(_organizationRepository);
-            if (organizations.Count == 0)
-=======
-        public async Task<IHttpActionResult> GetBySessionAsync(string filter = null, string sort = null, string time = null, string offset = null, string mode = null, int page = 1, int limit = 10) {
             var organizations = await GetSelectedOrganizationsAsync(_organizationRepository, _projectRepository, _stackRepository, filter);
             if (organizations.Count(o => !o.IsSuspended) == 0)
->>>>>>> c3c76e5b
                 return Ok(EmptyModels);
 
             var ti = GetTimeInfo(time, offset, organizations.GetRetentionUtcCutoff());
