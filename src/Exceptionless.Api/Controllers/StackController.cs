--- conflicted
+++ resolved
@@ -624,15 +624,9 @@
         [HttpGet]
         [Route("new")]
         [ResponseType(typeof(List<Stack>))]
-<<<<<<< HEAD
         public async Task<IHttpActionResult> GetNewAsync(string filter = null, string time = null, string offset = null, string mode = null, int page = 1, int limit = 10) {
-            var organizations = await GetAssociatedActiveOrganizationsAsync(_organizationRepository);
-            if (organizations.Count == 0)
-=======
-        public async Task<IHttpActionResult> NewAsync(string filter = null, string time = null, string offset = null, string mode = null, int page = 1, int limit = 10) {
             var organizations = await GetSelectedOrganizationsAsync(_organizationRepository, _projectRepository, _stackRepository, filter);
             if (organizations.Count(o => !o.IsSuspended) == 0)
->>>>>>> c3c76e5b
                 return Ok(EmptyModels);
 
             var ti = GetTimeInfo(String.Concat("first|", time), offset, organizations.GetRetentionUtcCutoff());
@@ -715,15 +709,9 @@
         [HttpGet]
         [Route("recent")]
         [ResponseType(typeof(List<Stack>))]
-<<<<<<< HEAD
         public async Task<IHttpActionResult> GetRecentAsync(string filter = null, string time = null, string offset = null, string mode = null, int page = 1, int limit = 10) {
-            var organizations = await GetAssociatedActiveOrganizationsAsync(_organizationRepository);
-            if (organizations.Count == 0)
-=======
-        public async Task<IHttpActionResult> RecentAsync(string filter = null, string time = null, string offset = null, string mode = null, int page = 1, int limit = 10) {
             var organizations = await GetSelectedOrganizationsAsync(_organizationRepository, _projectRepository, _stackRepository, filter);
             if (organizations.Count(o => !o.IsSuspended) == 0)
->>>>>>> c3c76e5b
                 return Ok(EmptyModels);
 
             var ti = GetTimeInfo(String.Concat(StackIndexType.Alias.LastOccurrence, "|", time), offset, organizations.GetRetentionUtcCutoff());
@@ -806,15 +794,9 @@
         [HttpGet]
         [Route("frequent")]
         [ResponseType(typeof(List<Stack>))]
-<<<<<<< HEAD
         public async Task<IHttpActionResult> GetFrequentAsync(string filter = null, string time = null, string offset = null, string mode = null, int page = 1, int limit = 10) {
-            var organizations = await GetAssociatedActiveOrganizationsAsync(_organizationRepository);
-            if (organizations.Count == 0)
-=======
-        public async Task<IHttpActionResult> FrequentAsync(string filter = null, string time = null, string offset = null, string mode = null, int page = 1, int limit = 10) {
             var organizations = await GetSelectedOrganizationsAsync(_organizationRepository, _projectRepository, _stackRepository, filter);
             if (organizations.Count(o => !o.IsSuspended) == 0)
->>>>>>> c3c76e5b
                 return Ok(EmptyModels);
 
             var ti = GetTimeInfo(time, offset, organizations.GetRetentionUtcCutoff());
@@ -898,15 +880,9 @@
         [HttpGet]
         [Route("users")]
         [ResponseType(typeof(List<Stack>))]
-<<<<<<< HEAD
         public async Task<IHttpActionResult> GetUsersAsync(string filter = null, string time = null, string offset = null, string mode = null, int page = 1, int limit = 10) {
-            var organizations = await GetAssociatedActiveOrganizationsAsync(_organizationRepository);
-            if (organizations.Count == 0)
-=======
-        public async Task<IHttpActionResult> UsersAsync(string filter = null, string time = null, string offset = null, string mode = null, int page = 1, int limit = 10) {
             var organizations = await GetSelectedOrganizationsAsync(_organizationRepository, _projectRepository, _stackRepository, filter);
             if (organizations.Count(o => !o.IsSuspended) == 0)
->>>>>>> c3c76e5b
                 return Ok(EmptyModels);
 
             var ti = GetTimeInfo(time, offset, organizations.GetRetentionUtcCutoff());
