--- conflicted
+++ resolved
@@ -1,4 +1,4 @@
-﻿<Project Sdk="Microsoft.NET.Sdk.Web">
+<Project Sdk="Microsoft.NET.Sdk.Web">
   <Import Project="..\..\build\common.props" />
 
   <ItemGroup>
@@ -9,27 +9,14 @@
     <EmbeddedResource Include="wwwroot\docs.css" />
   </ItemGroup>
   <ItemGroup>
-<<<<<<< HEAD
     <PackageReference Include="App.Metrics.AspNetCore" Version="4.1.0" />
     <PackageReference Include="Exceptionless.AspNetCore" Version="4.4.1" />
     <PackageReference Include="Joonasw.AspNetCore.SecurityHeaders" Version="3.0.0" />
-    <PackageReference Include="Microsoft.AspNetCore.Mvc.NewtonsoftJson" Version="3.1.6" />
-    <PackageReference Include="Microsoft.Extensions.Diagnostics.HealthChecks" Version="3.1.6" />
+    <PackageReference Include="Microsoft.AspNetCore.Mvc.NewtonsoftJson" Version="3.1.7" />
+    <PackageReference Include="Microsoft.Extensions.Diagnostics.HealthChecks" Version="3.1.7" />
     <PackageReference Include="OAuth2" Version="0.9.13-pre" />
     <PackageReference Include="Serilog.AspNetCore" Version="3.4.0" />
     <PackageReference Include="Swashbuckle.AspNetCore" Version="5.5.1" />
-=======
-    <PackageReference Include="App.Metrics.AspNetCore" Version="4.0.0" />
-    <PackageReference Include="Exceptionless.AspNetCore" Version="4.4.1" />
-    <PackageReference Include="Joonasw.AspNetCore.SecurityHeaders" Version="3.0.0" />
-    <PackageReference Include="Microsoft.ApplicationInsights.AspNetCore" Version="2.14.0" />
-    <PackageReference Include="Microsoft.AspNetCore.Mvc.NewtonsoftJson" Version="3.1.7" />
-    <PackageReference Include="Microsoft.Extensions.Diagnostics.HealthChecks" Version="3.1.7" />
-    <PackageReference Include="Microsoft.ApplicationInsights.AspNetCore" Version="2.14.0" />
-    <PackageReference Include="OAuth2" Version="0.9.13-pre" />
-    <PackageReference Include="Serilog.AspNetCore" Version="3.4.0" />
-    <PackageReference Include="Swashbuckle.AspNetCore" Version="5.4.1" />
->>>>>>> db786ae1
   </ItemGroup>
   <ItemGroup>
     <ProjectReference Include="..\Exceptionless.Insulation\Exceptionless.Insulation.csproj" />
