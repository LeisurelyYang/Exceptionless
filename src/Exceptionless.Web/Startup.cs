﻿using System;
using System.IO;
using System.Security.Claims;
using System.Threading;
using Exceptionless.Web.Extensions;
using Exceptionless.Core;
using Exceptionless.Core.Authorization;
using Exceptionless.Core.Extensions;
<<<<<<< HEAD
=======
using Exceptionless.Web.Hubs;
using Exceptionless.Web.Security;
using Exceptionless.Web.Utility;
using Exceptionless.Web.Utility.Handlers;
>>>>>>> b929cc6c
using Joonasw.AspNetCore.SecurityHeaders;
using Microsoft.AspNetCore.Authorization;
using Microsoft.AspNetCore.Builder;
using Microsoft.AspNetCore.Hosting;
using Microsoft.AspNetCore.HttpOverrides;
using Microsoft.AspNetCore.Mvc;
using Microsoft.AspNetCore.Mvc.Cors.Internal;
using Microsoft.Extensions.DependencyInjection;
using Microsoft.Extensions.Logging;
using Newtonsoft.Json;
using Swashbuckle.AspNetCore.Swagger;

namespace Exceptionless.Web {
    public class Startup {
        private readonly ILoggerFactory _loggerFactory;

        public Startup(ILoggerFactory loggerFactory) {
            _loggerFactory = loggerFactory;
        }

        public void Configure(IApplicationBuilder app) {
            Core.Bootstrapper.LogConfiguration(app.ApplicationServices, _loggerFactory);

            if (!String.IsNullOrEmpty(Settings.Current.ExceptionlessApiKey) && !String.IsNullOrEmpty(Settings.Current.ExceptionlessServerUrl))
                app.UseExceptionless(ExceptionlessClient.Default);

<<<<<<< HEAD
            app.UseCsp(csp => { 
                csp.ByDefaultAllow.FromSelf(); 
                csp.AllowFonts.FromSelf() 
                    .From("https://fonts.gstatic.com"); 
                csp.AllowImages.FromSelf() 
                    .From("data:"); 
                csp.AllowScripts.FromSelf() 
                    .AllowUnsafeInline(); 
                csp.AllowStyles.FromSelf() 
                    .AllowUnsafeInline() 
                    .From("https://fonts.googleapis.com"); 
            }); 
            
=======
            app.UseCsp(csp => {
                csp.ByDefaultAllow.FromSelf();
                csp.AllowFonts.FromSelf()
                    .From("https://fonts.gstatic.com");
                csp.AllowImages.FromSelf()
                    .From("data:");
                csp.AllowScripts.FromSelf()
                    .AllowUnsafeInline();
                csp.AllowStyles.FromSelf()
                    .AllowUnsafeInline()
                    .From("https://fonts.googleapis.com");
            });

>>>>>>> b929cc6c
            app.Use(async (context, next) => {
                context.Response.Headers.Add("Referrer-Policy", "strict-origin-when-cross-origin");
                context.Response.Headers.Add("Strict-Transport-Security", "max-age=31536000; includeSubDomains");
                context.Response.Headers.Add("X-Content-Type-Options", "nosniff");
                context.Response.Headers.Add("X-Frame-Options", "DENY");
                context.Response.Headers.Add("X-XSS-Protection", "1; mode=block");
<<<<<<< HEAD
                
                await next();
            });
            
=======

                await next();
            });

>>>>>>> b929cc6c
            app.UseCors("AllowAny");
            app.UseHttpMethodOverride();
            app.UseForwardedHeaders();
            app.UseAuthentication();
            app.UseMiddleware<ProjectConfigMiddleware>();
            app.UseMiddleware<RecordSessionHeartbeatMiddleware>();

            if (Settings.Current.ApiThrottleLimit < Int32.MaxValue) {
                // Throttle api calls to X every 15 minutes by IP address.
                app.UseMiddleware<ThrottlingMiddleware>();
            }

            // Reject event posts in organizations over their max event limits.
            app.UseMiddleware<OverageMiddleware>();
            app.UseFileServer();
            app.UseMvc();
            app.UseSwagger(c => {
                c.RouteTemplate = "docs/{documentName}/swagger.json";
            });
            app.UseSwaggerUI(s => {
                s.RoutePrefix = "docs";
                s.SwaggerEndpoint("/docs/v2/swagger.json", "Exceptionless API V2");
                s.SwaggerEndpoint("/docs/v1/swagger.json", "Exceptionless API V1");
                s.InjectStylesheet("/docs.css");
            });

            if (Settings.Current.EnableWebSockets) {
                app.UseWebSockets();
                app.UseMiddleware<MessageBusBrokerMiddleware>();
            }

            // run startup actions registered in the container
            if (Settings.Current.EnableBootstrapStartupActions) {
                var lifetime = app.ApplicationServices.GetRequiredService<IApplicationLifetime>();
                lifetime.ApplicationStarted.Register(() => {
                    var shutdownSource = new CancellationTokenSource();
                    Console.CancelKeyPress += (sender, args) => {
                        shutdownSource.Cancel();
                        args.Cancel = true;
                    };

                    var combined = CancellationTokenSource.CreateLinkedTokenSource(lifetime.ApplicationStopping, shutdownSource.Token);
                    app.ApplicationServices.RunStartupActionsAsync(combined.Token).GetAwaiter().GetResult();
                });
            }
        }

        public void ConfigureServices(IServiceCollection services) {
            services.AddCors(b => b.AddPolicy("AllowAny", p => p
                .AllowAnyHeader()
                .AllowAnyMethod()
                .AllowAnyOrigin()
                .AllowCredentials()
                .SetPreflightMaxAge(TimeSpan.FromMinutes(5))
                .WithExposedHeaders("ETag", "Link", "X-RateLimit-Limit", "X-RateLimit-Remaining", "X-Result-Count")));

            services.Configure<ForwardedHeadersOptions>(options => {
                options.ForwardedHeaders = ForwardedHeaders.XForwardedFor | ForwardedHeaders.XForwardedProto;
                options.RequireHeaderSymmetry = false;
            });
            services.AddMvc(o => {
                o.Filters.Add(new CorsAuthorizationFilterFactory("AllowAny"));
                o.Filters.Add<RequireHttpsExceptLocalAttribute>();
                o.Filters.Add<ApiExceptionFilter>();
                o.ModelBinderProviders.Add(new CustomAttributesModelBinderProvider());
                o.InputFormatters.Insert(0, new RawRequestBodyFormatter());
            }).SetCompatibilityVersion(CompatibilityVersion.Latest)
              .AddJsonOptions(o => {
                o.SerializerSettings.DefaultValueHandling = DefaultValueHandling.Include;
                o.SerializerSettings.NullValueHandling = NullValueHandling.Include;
                o.SerializerSettings.Formatting = Formatting.Indented;
                o.SerializerSettings.ContractResolver = Core.Bootstrapper.GetJsonContractResolver(); // TODO: See if we can resolve this from the di.
            });

            services.AddAuthentication(ApiKeyAuthenticationOptions.ApiKeySchema).AddApiKeyAuthentication();
            services.AddAuthorization(options => {
                options.DefaultPolicy = new AuthorizationPolicyBuilder().RequireAuthenticatedUser().Build();
                options.AddPolicy(AuthorizationRoles.ClientPolicy, policy => policy.RequireClaim(ClaimTypes.Role, AuthorizationRoles.Client));
                options.AddPolicy(AuthorizationRoles.UserPolicy, policy => policy.RequireClaim(ClaimTypes.Role, AuthorizationRoles.User));
                options.AddPolicy(AuthorizationRoles.GlobalAdminPolicy, policy => policy.RequireClaim(ClaimTypes.Role, AuthorizationRoles.GlobalAdmin));
            });

            services.AddRouting(r => {
                r.LowercaseUrls = true;
                r.ConstraintMap.Add("identifier", typeof(IdentifierRouteConstraint));
                r.ConstraintMap.Add("identifiers", typeof(IdentifiersRouteConstraint));
                r.ConstraintMap.Add("objectid", typeof(ObjectIdRouteConstraint));
                r.ConstraintMap.Add("objectids", typeof(ObjectIdsRouteConstraint));
                r.ConstraintMap.Add("token", typeof(TokenRouteConstraint));
                r.ConstraintMap.Add("tokens", typeof(TokensRouteConstraint));
            });
            services.AddSwaggerGen(c => {
                c.SwaggerDoc("v2", new Info {
                    Title = "Exceptionless API V2",
                    Version = "v2"
                });
                c.SwaggerDoc("v1", new Info {
                    Title = "Exceptionless API V1",
                    Version = "v1"
                });

                c.AddSecurityDefinition("access_token", new ApiKeyScheme {
                    Name = "access_token",
                    In = "header",
                    Description = "API Key Authentication"
                });
                c.AddSecurityDefinition("basic", new BasicAuthScheme {
                    Description = "Basic HTTP Authentication"
                });
                if (File.Exists($@"{AppDomain.CurrentDomain.BaseDirectory}\Exceptionless.Web.xml"))
                    c.IncludeXmlComments($@"{AppDomain.CurrentDomain.BaseDirectory}\Exceptionless.Web.xml");
                c.IgnoreObsoleteActions();
                c.AddAutoVersioningSupport();
            });

            Bootstrapper.RegisterServices(services, _loggerFactory);

            services.AddSingleton(new ThrottlingOptions {
                MaxRequestsForUserIdentifierFunc = userIdentifier => Settings.Current.ApiThrottleLimit,
                Period = TimeSpan.FromMinutes(15)
            });
        }
    }
}<|MERGE_RESOLUTION|>--- conflicted
+++ resolved
@@ -6,13 +6,10 @@
 using Exceptionless.Core;
 using Exceptionless.Core.Authorization;
 using Exceptionless.Core.Extensions;
-<<<<<<< HEAD
-=======
 using Exceptionless.Web.Hubs;
 using Exceptionless.Web.Security;
 using Exceptionless.Web.Utility;
 using Exceptionless.Web.Utility.Handlers;
->>>>>>> b929cc6c
 using Joonasw.AspNetCore.SecurityHeaders;
 using Microsoft.AspNetCore.Authorization;
 using Microsoft.AspNetCore.Builder;
@@ -39,21 +36,6 @@
             if (!String.IsNullOrEmpty(Settings.Current.ExceptionlessApiKey) && !String.IsNullOrEmpty(Settings.Current.ExceptionlessServerUrl))
                 app.UseExceptionless(ExceptionlessClient.Default);
 
-<<<<<<< HEAD
-            app.UseCsp(csp => { 
-                csp.ByDefaultAllow.FromSelf(); 
-                csp.AllowFonts.FromSelf() 
-                    .From("https://fonts.gstatic.com"); 
-                csp.AllowImages.FromSelf() 
-                    .From("data:"); 
-                csp.AllowScripts.FromSelf() 
-                    .AllowUnsafeInline(); 
-                csp.AllowStyles.FromSelf() 
-                    .AllowUnsafeInline() 
-                    .From("https://fonts.googleapis.com"); 
-            }); 
-            
-=======
             app.UseCsp(csp => {
                 csp.ByDefaultAllow.FromSelf();
                 csp.AllowFonts.FromSelf()
@@ -67,24 +49,16 @@
                     .From("https://fonts.googleapis.com");
             });
 
->>>>>>> b929cc6c
             app.Use(async (context, next) => {
                 context.Response.Headers.Add("Referrer-Policy", "strict-origin-when-cross-origin");
                 context.Response.Headers.Add("Strict-Transport-Security", "max-age=31536000; includeSubDomains");
                 context.Response.Headers.Add("X-Content-Type-Options", "nosniff");
                 context.Response.Headers.Add("X-Frame-Options", "DENY");
                 context.Response.Headers.Add("X-XSS-Protection", "1; mode=block");
-<<<<<<< HEAD
-                
-                await next();
-            });
-            
-=======
 
                 await next();
             });
 
->>>>>>> b929cc6c
             app.UseCors("AllowAny");
             app.UseHttpMethodOverride();
             app.UseForwardedHeaders();
