--- conflicted
+++ resolved
@@ -65,14 +65,11 @@
                 })
                 .UseStartup<Startup>();
 
-<<<<<<< HEAD
-            if (settings.EnableMetricsReporting && String.Equals(settings.MetricsReportingStrategy, "AppMetrics", StringComparison.OrdinalIgnoreCase)) {
-                builder = builder.UseMetrics();
-            }
-=======
             if (!String.IsNullOrEmpty(Settings.Current.ApplicationInsightsKey))
                 builder.UseApplicationInsights(Settings.Current.ApplicationInsightsKey);
->>>>>>> 5bb5a007
+
+            if (settings.EnableMetricsReporting && String.Equals(settings.MetricsReportingStrategy, "AppMetrics", StringComparison.OrdinalIgnoreCase))
+                builder = builder.UseMetrics();
 
             return builder;
         }
