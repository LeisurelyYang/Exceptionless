--- conflicted
+++ resolved
@@ -42,7 +42,6 @@
       <HintPath>..\..\packages\Exceptionless.WebApi.4.0.1932\lib\net45\Exceptionless.WebApi.dll</HintPath>
       <Private>True</Private>
     </Reference>
-<<<<<<< HEAD
     <Reference Include="Foundatio, Version=4.3.1289.0, Culture=neutral, processorArchitecture=MSIL">
       <HintPath>..\..\packages\Foundatio.4.3.1289\lib\net46\Foundatio.dll</HintPath>
     </Reference>
@@ -54,7 +53,6 @@
     </Reference>
     <Reference Include="Foundatio.Redis, Version=4.3.1289.0, Culture=neutral, processorArchitecture=MSIL">
       <HintPath>..\..\packages\Foundatio.Redis.4.3.1289\lib\net46\Foundatio.Redis.dll</HintPath>
-=======
     <Reference Include="Foundatio, Version=4.3.1286.0, Culture=neutral, processorArchitecture=MSIL">
       <HintPath>..\..\packages\Foundatio.4.3.1286\lib\net46\Foundatio.dll</HintPath>
       <Private>True</Private>
@@ -70,7 +68,6 @@
     <Reference Include="Foundatio.Redis, Version=4.3.1286.0, Culture=neutral, processorArchitecture=MSIL">
       <HintPath>..\..\packages\Foundatio.Redis.4.3.1286\lib\net46\Foundatio.Redis.dll</HintPath>
       <Private>True</Private>
->>>>>>> 28bddb4c
     </Reference>
     <Reference Include="Geocoding, Version=3.6.0.0, Culture=neutral, PublicKeyToken=7c714700b88674c7, processorArchitecture=MSIL">
       <HintPath>..\..\packages\Geocoding.net.3.6.0\lib\net40\Geocoding.dll</HintPath>
