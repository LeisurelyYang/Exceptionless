﻿<Project Sdk="Microsoft.NET.Sdk">
  <Import Project="..\..\build\common.props" />
  <PropertyGroup>
    <TargetFramework>netstandard2.0</TargetFramework>
  </PropertyGroup>
  <ItemGroup>
    <None Remove="Mail\Templates\event-notice.html" />
    <None Remove="Mail\Templates\organization-added.html" />
    <None Remove="Mail\Templates\organization-invited.html" />
    <None Remove="Mail\Templates\organization-notice.html" />
    <None Remove="Mail\Templates\organization-payment-failed.html" />
    <None Remove="Mail\Templates\project-daily-summary.html" />
    <None Remove="Mail\Templates\user-email-verify.html" />
    <None Remove="Mail\Templates\user-password-reset.html" />
  </ItemGroup>
  <ItemGroup>
    <EmbeddedResource Include="Mail\Templates\event-notice.html" />
    <EmbeddedResource Include="Mail\Templates\organization-added.html" />
    <EmbeddedResource Include="Mail\Templates\organization-invited.html" />
    <EmbeddedResource Include="Mail\Templates\organization-notice.html" />
    <EmbeddedResource Include="Mail\Templates\organization-payment-failed.html" />
    <EmbeddedResource Include="Mail\Templates\project-daily-summary.html" />
    <EmbeddedResource Include="Mail\Templates\user-email-verify.html" />
    <EmbeddedResource Include="Mail\Templates\user-password-reset.html" />
  </ItemGroup>
  <ItemGroup>
    <PackageReference Include="AutoMapper" Version="7.0.1" />
    <PackageReference Include="AutoMapper.Collection" Version="4.0.0" />
    <PackageReference Include="FluentValidation" Version="8.0.0" />
    <PackageReference Include="Foundatio" Version="7.0.1706" />
    <PackageReference Include="Foundatio.Jobs.Commands" Version="7.0.1706" />
    <PackageReference Include="Foundatio.JsonNet" Version="7.0.1706" />
    <PackageReference Include="Foundatio.Repositories.Elasticsearch" Version="5.6.768" />
    <PackageReference Include="Handlebars.Net" Version="1.9.5" />
    <PackageReference Include="MaxMind.GeoIP2" Version="3.0.0" />
    <PackageReference Include="McSherry.SemanticVersioning" Version="1.2.1" />
    <PackageReference Include="Microsoft.Extensions.CommandLineUtils" Version="1.1.1" />
    <PackageReference Include="Microsoft.Extensions.Configuration.Abstractions" Version="2.1.1" />
    <PackageReference Include="Microsoft.Extensions.Configuration.Binder" Version="2.1.1" />
    <PackageReference Include="Microsoft.Extensions.DependencyInjection.Abstractions" Version="2.1.1" />
    <PackageReference Include="Microsoft.Extensions.Logging" Version="2.1.1" />
    <PackageReference Include="Microsoft.Extensions.Logging.Abstractions" Version="2.1.1" />
    <PackageReference Include="NEST" Version="5.6.3" />
    <PackageReference Include="Newtonsoft.Json" Version="11.0.2" />
<<<<<<< HEAD
=======
    <PackageReference Include="Stripe.net" Version="17.8.0" />
>>>>>>> b885340a
    <PackageReference Include="Stripe.net" Version="17.9.0" />

    <PackageReference Include="System.DirectoryServices" Version="4.5.0" />
    <PackageReference Include="System.Reflection.Emit.Lightweight" Version="4.3.0" />
    <PackageReference Include="UAParser" Version="3.0.0" />
  </ItemGroup>
</Project><|MERGE_RESOLUTION|>--- conflicted
+++ resolved
@@ -42,10 +42,7 @@
     <PackageReference Include="Microsoft.Extensions.Logging.Abstractions" Version="2.1.1" />
     <PackageReference Include="NEST" Version="5.6.3" />
     <PackageReference Include="Newtonsoft.Json" Version="11.0.2" />
-<<<<<<< HEAD
-=======
     <PackageReference Include="Stripe.net" Version="17.8.0" />
->>>>>>> b885340a
     <PackageReference Include="Stripe.net" Version="17.9.0" />
 
     <PackageReference Include="System.DirectoryServices" Version="4.5.0" />
