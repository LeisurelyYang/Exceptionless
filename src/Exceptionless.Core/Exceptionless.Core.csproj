--- conflicted
+++ resolved
@@ -43,11 +43,7 @@
     <PackageReference Include="Microsoft.Extensions.Logging.Abstractions" Version="2.1.0-preview2-final" />
     <PackageReference Include="NEST" Version="5.6.1" />
     <PackageReference Include="Newtonsoft.Json" Version="11.0.2" />
-<<<<<<< HEAD
     <PackageReference Include="Stripe.net" Version="15.6.1" />
-=======
-    <PackageReference Include="Stripe.net" Version="15.3.2" />
->>>>>>> efe43e27
 
     <PackageReference Include="System.DirectoryServices" Version="4.5.0-preview2-26406-04" />
     <PackageReference Include="System.Reflection.Emit.Lightweight" Version="4.3.0" />
