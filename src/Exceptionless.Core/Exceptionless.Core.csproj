﻿<Project Sdk="Microsoft.NET.Sdk">
  <Import Project="..\..\build\common.props" />
  <ItemGroup>
    <None Remove="Mail\Templates\event-notice.html" />
    <None Remove="Mail\Templates\organization-added.html" />
    <None Remove="Mail\Templates\organization-invited.html" />
    <None Remove="Mail\Templates\organization-notice.html" />
    <None Remove="Mail\Templates\organization-payment-failed.html" />
    <None Remove="Mail\Templates\project-daily-summary.html" />
    <None Remove="Mail\Templates\user-email-verify.html" />
    <None Remove="Mail\Templates\user-password-reset.html" />
  </ItemGroup>
  <ItemGroup>
    <EmbeddedResource Include="Mail\Templates\event-notice.html" />
    <EmbeddedResource Include="Mail\Templates\organization-added.html" />
    <EmbeddedResource Include="Mail\Templates\organization-invited.html" />
    <EmbeddedResource Include="Mail\Templates\organization-notice.html" />
    <EmbeddedResource Include="Mail\Templates\organization-payment-failed.html" />
    <EmbeddedResource Include="Mail\Templates\project-daily-summary.html" />
    <EmbeddedResource Include="Mail\Templates\user-email-verify.html" />
    <EmbeddedResource Include="Mail\Templates\user-password-reset.html" />
  </ItemGroup>
  <ItemGroup>
    <PackageReference Include="AutoMapper" Version="10.0.0" />
    <PackageReference Include="AutoMapper.Collection" Version="7.0.0" />
    <PackageReference Include="FluentValidation" Version="9.0.1" />
    <PackageReference Include="Foundatio.Hosting" Version="10.0.0-beta8" />
    <PackageReference Include="Foundatio.JsonNet" Version="10.0.0-beta8" />
    <PackageReference Include="Foundatio.Repositories.Elasticsearch" Version="7.8.0-beta8.4" />
    <PackageReference Include="NEST.JsonNetSerializer" Version="7.8.2" />
    <PackageReference Include="Handlebars.Net" Version="1.10.1" />
    <PackageReference Include="McSherry.SemanticVersioning" Version="1.4.0" />
<<<<<<< HEAD
    <PackageReference Include="Microsoft.Extensions.Diagnostics.HealthChecks" Version="3.1.6" />
    <PackageReference Include="Microsoft.Extensions.Logging" Version="3.1.6" />
    <PackageReference Include="Stripe.net" Version="37.28.0" />
=======
    <PackageReference Include="Microsoft.Extensions.Diagnostics.HealthChecks" Version="3.1.7" />
    <PackageReference Include="Microsoft.Extensions.Logging" Version="3.1.7" />
    <PackageReference Include="NEST.JsonNetSerializer" Version="7.7.1" />
    <PackageReference Include="Stripe.net" Version="37.10.0" />
>>>>>>> db786ae1
    <PackageReference Include="System.DirectoryServices" Version="4.7.0" />
    <PackageReference Include="UAParser" Version="3.1.44" />
  </ItemGroup>
</Project><|MERGE_RESOLUTION|>--- conflicted
+++ resolved
@@ -1,4 +1,4 @@
-﻿<Project Sdk="Microsoft.NET.Sdk">
+<Project Sdk="Microsoft.NET.Sdk">
   <Import Project="..\..\build\common.props" />
   <ItemGroup>
     <None Remove="Mail\Templates\event-notice.html" />
@@ -30,16 +30,9 @@
     <PackageReference Include="NEST.JsonNetSerializer" Version="7.8.2" />
     <PackageReference Include="Handlebars.Net" Version="1.10.1" />
     <PackageReference Include="McSherry.SemanticVersioning" Version="1.4.0" />
-<<<<<<< HEAD
-    <PackageReference Include="Microsoft.Extensions.Diagnostics.HealthChecks" Version="3.1.6" />
-    <PackageReference Include="Microsoft.Extensions.Logging" Version="3.1.6" />
-    <PackageReference Include="Stripe.net" Version="37.28.0" />
-=======
     <PackageReference Include="Microsoft.Extensions.Diagnostics.HealthChecks" Version="3.1.7" />
     <PackageReference Include="Microsoft.Extensions.Logging" Version="3.1.7" />
-    <PackageReference Include="NEST.JsonNetSerializer" Version="7.7.1" />
-    <PackageReference Include="Stripe.net" Version="37.10.0" />
->>>>>>> db786ae1
+    <PackageReference Include="Stripe.net" Version="37.28.0" />
     <PackageReference Include="System.DirectoryServices" Version="4.7.0" />
     <PackageReference Include="UAParser" Version="3.1.44" />
   </ItemGroup>
