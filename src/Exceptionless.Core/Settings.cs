﻿using System;
using System.Collections.Generic;
using System.Diagnostics;
using System.Linq;
using Exceptionless.Core.Extensions;
using Exceptionless.Core.Utility;
using Microsoft.Extensions.Configuration;
using Newtonsoft.Json;
using Newtonsoft.Json.Converters;
using Stripe;

namespace Exceptionless.Core {
    public class Settings {
        public string BaseURL { get; private set; }

        /// <summary>
        /// Internal project id keeps us from recursively logging to our self
        /// </summary>
        public string InternalProjectId { get; private set; }

        /// <summary>
        /// Configures the exceptionless client api key, which logs all internal errors and log messages.
        /// </summary>
        public string ExceptionlessApiKey { get; private set; }

        /// <summary>
        /// Configures the exceptionless client server url, which logs all internal errors and log messages.
        /// </summary>
        public string ExceptionlessServerUrl { get; private set; }

        [JsonConverter(typeof(StringEnumConverter))]
        public AppMode AppMode { get; private set; }

        public string AppScope { get; private set; }

        public bool HasAppScope => !String.IsNullOrEmpty(AppScope);

        public string AppScopePrefix => HasAppScope ? AppScope + "-" : String.Empty;

        public string QueueScope { get; set; }

        public string QueueScopePrefix => !String.IsNullOrEmpty(QueueScope) ? QueueScope + "-" : AppScopePrefix;

        public bool RunJobsInProcess { get; private set; }

        public int JobsIterationLimit { get; set; }

        public int BotThrottleLimit { get; private set; }

        public int ApiThrottleLimit { get; private set; }

        public bool EnableArchive { get; private set; }

        public bool EventSubmissionDisabled { get; private set; }

        internal List<string> DisabledPipelineActions { get; private set; }
        internal List<string> DisabledPlugins { get; private set; }

        /// <summary>
        /// In bytes
        /// </summary>
        public long MaximumEventPostSize { get; private set; }

        public int MaximumRetentionDays { get; private set; }

        public string ApplicationInsightsKey { get; private set; }

        public string MetricsServerName { get; private set; }

        public int MetricsServerPort { get; private set; }

        public string MetricsReportingDatabase { get; private set; }

        public string MetricsReportingStrategy { get; private set; }

        public bool EnableMetricsReporting => !String.IsNullOrEmpty(MetricsReportingStrategy);

        public string RedisConnectionString { get; private set; }

        public bool EnableSnapshotJobs { get; set; }

        public bool DisableIndexConfiguration { get; set; }

        public bool EnableBootstrapStartupActions { get; private set; }

        public string ElasticsearchConnectionString { get; private set; }

        public int ElasticsearchNumberOfShards { get; private set; }

        public int ElasticsearchNumberOfReplicas { get; private set; }

        public int ElasticsearchFieldsLimit { get; private set; }

        public bool EnableElasticsearchMapperSizePlugin { get; private set; }

        public string LdapConnectionString { get; private set; }

        public bool EnableActiveDirectoryAuth { get; internal set; }

        public bool EnableRepositoryNotifications { get; private set; }

        public bool EnableWebSockets { get; private set; }

        public string Version { get; private set; }

        public string InformationalVersion { get; private set; }

        public bool EnableIntercom => !String.IsNullOrEmpty(IntercomAppSecret);

        public string IntercomAppSecret { get; private set; }

        public string MicrosoftAppId { get; private set; }

        public string MicrosoftAppSecret { get; private set; }

        public string FacebookAppId { get; private set; }

        public string FacebookAppSecret { get; private set; }

        public string GitHubAppId { get; private set; }

        public string GitHubAppSecret { get; private set; }

        public string GoogleAppId { get; private set; }

        public string GoogleAppSecret { get; private set; }

        public string GoogleGeocodingApiKey { get; private set; }

        public string SlackAppId { get; private set; }

        public string SlackAppSecret { get; private set; }

        public bool EnableSlack => !String.IsNullOrEmpty(SlackAppId);

        public bool EnableBilling => !String.IsNullOrEmpty(StripeApiKey);

        public string StripeApiKey { get; private set; }
        public string StripeWebHookSigningSecret { get; set; }

        public string StorageFolder { get; private set; }

        public string AzureStorageConnectionString { get; private set; }

        public string AzureStorageQueueConnectionString { get; private set; }

        public string AliyunStorageConnectionString { get; private set; }

        public string MinioStorageConnectionString { get; private set; }

        public int BulkBatchSize { get; private set; }

        public bool EnableAccountCreation { get; internal set; }

        public bool EnableDailySummary { get; private set; }

        /// <summary>
        /// All emails that do not match the AllowedOutboundAddresses will be sent to this address in QA mode
        /// </summary>
        public string TestEmailAddress { get; private set; }

        /// <summary>
        /// Email addresses that match this comma delimited list of domains and email addresses will be allowed to be sent out in QA mode
        /// </summary>
        public List<string> AllowedOutboundAddresses { get; private set; }

        public string SmtpFrom { get; private set; }

        public string SmtpHost { get; private set; }

        public int SmtpPort { get; private set; }

        [JsonConverter(typeof(StringEnumConverter))]
        public SmtpEncryption SmtpEncryption { get; private set; }

        public string SmtpUser { get; private set; }

        public string SmtpPassword { get; private set; }

        public static Settings Current { get; private set; }

        public static Settings ReadFromConfiguration(IConfiguration configRoot, string environment) {
#pragma warning disable IDE0017 // Simplify object initialization
            var settings = new Settings();
#pragma warning restore IDE0017 // Simplify object initialization

            settings.BaseURL = configRoot.GetValue<string>(nameof(BaseURL))?.TrimEnd('/');
            settings.InternalProjectId = configRoot.GetValue(nameof(InternalProjectId), "54b56e480ef9605a88a13153");
            settings.ExceptionlessApiKey = configRoot.GetValue<string>(nameof(ExceptionlessApiKey));
            settings.ExceptionlessServerUrl = configRoot.GetValue<string>(nameof(ExceptionlessServerUrl));

            settings.AppMode = configRoot.GetValue(nameof(AppMode), AppMode.Production);
            if (environment != null && environment.Equals("Development", StringComparison.OrdinalIgnoreCase))
                settings.AppMode = AppMode.Development;
            else if (environment != null && environment.Equals("Staging", StringComparison.OrdinalIgnoreCase))
                settings.AppMode = AppMode.Staging;

            settings.QueueScope = configRoot.GetValue(nameof(QueueScope), String.Empty);
            settings.AppScope = configRoot.GetValue(nameof(AppScope), String.Empty);
            settings.RunJobsInProcess = configRoot.GetValue(nameof(RunJobsInProcess), settings.AppMode == AppMode.Development);
            settings.JobsIterationLimit = configRoot.GetValue(nameof(JobsIterationLimit), -1);
            settings.BotThrottleLimit = configRoot.GetValue(nameof(BotThrottleLimit), 25).NormalizeValue();

            settings.ApiThrottleLimit = configRoot.GetValue(nameof(ApiThrottleLimit), settings.AppMode == AppMode.Development ? Int32.MaxValue : 3500).NormalizeValue();
            settings.EnableArchive = configRoot.GetValue(nameof(EnableArchive), true);
            settings.EventSubmissionDisabled = configRoot.GetValue(nameof(EventSubmissionDisabled), false);
            settings.DisabledPipelineActions = configRoot.GetValueList(nameof(DisabledPipelineActions), String.Empty);
            settings.DisabledPlugins = configRoot.GetValueList(nameof(DisabledPlugins), String.Empty);
            settings.MaximumEventPostSize = configRoot.GetValue(nameof(MaximumEventPostSize), 200000).NormalizeValue();
            settings.MaximumRetentionDays = configRoot.GetValue(nameof(MaximumRetentionDays), 180).NormalizeValue();
<<<<<<< HEAD

=======
            settings.ApplicationInsightsKey = configRoot.GetValue<string>(nameof(ApplicationInsightsKey));
>>>>>>> 5bb5a007
            settings.MetricsServerName = configRoot.GetValue<string>(nameof(MetricsServerName));
            settings.MetricsServerPort = configRoot.GetValue<int>(nameof(MetricsServerPort));
            settings.MetricsReportingDatabase = configRoot.GetValue<string>(nameof(MetricsReportingDatabase));
            settings.MetricsReportingStrategy = configRoot.GetValue<string>(nameof(MetricsReportingStrategy));
            ReviseMetricsSettings(settings);

            settings.IntercomAppSecret = configRoot.GetValue<string>(nameof(IntercomAppSecret));
            settings.GoogleAppId = configRoot.GetValue<string>(nameof(GoogleAppId));
            settings.GoogleAppSecret = configRoot.GetValue<string>(nameof(GoogleAppSecret));
            settings.GoogleGeocodingApiKey = configRoot.GetValue<string>(nameof(GoogleGeocodingApiKey));
            settings.SlackAppId = configRoot.GetValue<string>(nameof(SlackAppId));
            settings.SlackAppSecret = configRoot.GetValue<string>(nameof(SlackAppSecret));
            settings.MicrosoftAppId = configRoot.GetValue<string>(nameof(MicrosoftAppId));
            settings.MicrosoftAppSecret = configRoot.GetValue<string>(nameof(MicrosoftAppSecret));
            settings.FacebookAppId = configRoot.GetValue<string>(nameof(FacebookAppId));
            settings.FacebookAppSecret = configRoot.GetValue<string>(nameof(FacebookAppSecret));
            settings.GitHubAppId = configRoot.GetValue<string>(nameof(GitHubAppId));
            settings.GitHubAppSecret = configRoot.GetValue<string>(nameof(GitHubAppSecret));
            settings.StripeApiKey = configRoot.GetValue<string>(nameof(StripeApiKey));
            settings.StripeWebHookSigningSecret = configRoot.GetValue<string>(nameof(StripeWebHookSigningSecret));
            if (settings.EnableBilling)
                StripeConfiguration.SetApiKey(settings.StripeApiKey);

            settings.StorageFolder = configRoot.GetValue<string>(nameof(StorageFolder), "|DataDirectory|\\storage");
            settings.StorageFolder = PathHelper.ExpandPath(settings.StorageFolder);
            settings.BulkBatchSize = configRoot.GetValue(nameof(BulkBatchSize), 1000);

            settings.EnableRepositoryNotifications = configRoot.GetValue(nameof(EnableRepositoryNotifications), true);
            settings.EnableWebSockets = configRoot.GetValue(nameof(EnableWebSockets), true);
            settings.EnableBootstrapStartupActions = configRoot.GetValue(nameof(EnableBootstrapStartupActions), true);
            settings.EnableAccountCreation = configRoot.GetValue(nameof(EnableAccountCreation), true);
            settings.EnableDailySummary = configRoot.GetValue(nameof(EnableDailySummary), settings.AppMode == AppMode.Production);
            settings.AllowedOutboundAddresses = configRoot.GetValueList(nameof(AllowedOutboundAddresses), "exceptionless.io").Select(v => v.ToLowerInvariant()).ToList();
            settings.TestEmailAddress = configRoot.GetValue(nameof(TestEmailAddress), "noreply@exceptionless.io");
            settings.SmtpFrom = configRoot.GetValue(nameof(SmtpFrom), "Exceptionless <noreply@exceptionless.io>");
            settings.SmtpHost = configRoot.GetValue(nameof(SmtpHost), "localhost");
            settings.SmtpPort = configRoot.GetValue(nameof(SmtpPort), String.Equals(settings.SmtpHost, "localhost") ? 25 : 587);
            settings.SmtpEncryption = configRoot.GetValue(nameof(SmtpEncryption), settings.GetDefaultSmtpEncryption(settings.SmtpPort));
            settings.SmtpUser = configRoot.GetValue<string>(nameof(SmtpUser));
            settings.SmtpPassword = configRoot.GetValue<string>(nameof(SmtpPassword));

            if (String.IsNullOrWhiteSpace(settings.SmtpUser) != String.IsNullOrWhiteSpace(settings.SmtpPassword))
                throw new ArgumentException("Must specify both the SmtpUser and the SmtpPassword, or neither.");

            settings.AzureStorageConnectionString = configRoot.GetConnectionString("AzureStorage");
            settings.AzureStorageQueueConnectionString = configRoot.GetConnectionString("AzureStorageQueue");
            settings.AliyunStorageConnectionString = configRoot.GetConnectionString("AliyunStorage");
            settings.MinioStorageConnectionString = configRoot.GetConnectionString("MinioStorage");

            settings.DisableIndexConfiguration = configRoot.GetValue(nameof(DisableIndexConfiguration), false);
            settings.EnableSnapshotJobs = configRoot.GetValue(nameof(EnableSnapshotJobs), String.IsNullOrEmpty(settings.AppScopePrefix) && settings.AppMode == AppMode.Production);
            settings.ElasticsearchConnectionString = configRoot.GetConnectionString("Elasticsearch") ?? "http://localhost:9200";
            settings.ElasticsearchNumberOfShards = configRoot.GetValue(nameof(ElasticsearchNumberOfShards), 1);
            settings.ElasticsearchNumberOfReplicas = configRoot.GetValue(nameof(ElasticsearchNumberOfReplicas), settings.AppMode == AppMode.Production ? 1 : 0);
            settings.ElasticsearchFieldsLimit = configRoot.GetValue(nameof(ElasticsearchFieldsLimit), 1500);
            settings.EnableElasticsearchMapperSizePlugin = configRoot.GetValue(nameof(EnableElasticsearchMapperSizePlugin), settings.AppMode != AppMode.Development);

            settings.RedisConnectionString = configRoot.GetConnectionString("Redis");

            settings.LdapConnectionString = configRoot.GetConnectionString("Ldap");
            settings.EnableActiveDirectoryAuth = configRoot.GetValue(nameof(EnableActiveDirectoryAuth), !String.IsNullOrEmpty(settings.LdapConnectionString));

            try {
                var versionInfo = FileVersionInfo.GetVersionInfo(typeof(Settings).Assembly.Location);
                settings.Version = versionInfo.FileVersion;
                settings.InformationalVersion = versionInfo.ProductVersion;
            } catch { }

            Current = settings;

            return settings;
        }

        private static void ReviseMetricsSettings(Settings settings) {
            if (String.IsNullOrEmpty(settings.MetricsReportingStrategy)) {
                if (!String.IsNullOrEmpty(settings.MetricsReportingDatabase)) {
                    settings.MetricsReportingStrategy = "AppMetrics";
                } else if (!String.IsNullOrEmpty(settings.MetricsServerName)) {
                    settings.MetricsReportingStrategy = "StatsD";
                }
            }

            if (String.Equals(settings.MetricsReportingStrategy, "AppMetrics", StringComparison.OrdinalIgnoreCase)) {
                if (String.IsNullOrEmpty(settings.MetricsServerName)) {
                    settings.MetricsServerName = "http://127.0.0.1:8086";
                }
            } else if (String.Equals(settings.MetricsReportingStrategy, "StatsD", StringComparison.OrdinalIgnoreCase)) {
                if (settings.MetricsServerPort <= 0) {
                    settings.MetricsServerPort = 8125;
                }
            }
        }

        private SmtpEncryption GetDefaultSmtpEncryption(int port) {
            switch (port) {
                case 465:
                    return SmtpEncryption.SSL;
                case 587:
                case 2525:
                    return SmtpEncryption.StartTLS;
                default:
                    return SmtpEncryption.None;
            }
        }
    }

    public enum AppMode {
        Development,
        Staging,
        Production
    }

    public enum SmtpEncryption {
        None,
        StartTLS,
        SSL
    }
}<|MERGE_RESOLUTION|>--- conflicted
+++ resolved
@@ -208,11 +208,7 @@
             settings.DisabledPlugins = configRoot.GetValueList(nameof(DisabledPlugins), String.Empty);
             settings.MaximumEventPostSize = configRoot.GetValue(nameof(MaximumEventPostSize), 200000).NormalizeValue();
             settings.MaximumRetentionDays = configRoot.GetValue(nameof(MaximumRetentionDays), 180).NormalizeValue();
-<<<<<<< HEAD
-
-=======
             settings.ApplicationInsightsKey = configRoot.GetValue<string>(nameof(ApplicationInsightsKey));
->>>>>>> 5bb5a007
             settings.MetricsServerName = configRoot.GetValue<string>(nameof(MetricsServerName));
             settings.MetricsServerPort = configRoot.GetValue<int>(nameof(MetricsServerPort));
             settings.MetricsReportingDatabase = configRoot.GetValue<string>(nameof(MetricsReportingDatabase));
