--- conflicted
+++ resolved
@@ -138,16 +138,14 @@
 
         public bool EnableAzureStorage { get; private set; }
 
-<<<<<<< HEAD
         public string AliyunStorageConnectionString { get; private set; }
 
         public string AliyunBucketName { get; private set; }
 
         public bool EnableAliyunStorage { get; private set; }
-=======
+
         public bool EnableApplicationPerformanceTracking => !String.IsNullOrEmpty(ApplicationPerformanceTrackingApiKey);
         public string ApplicationPerformanceTrackingApiKey { get; private set; }
->>>>>>> 9b1ed0b6
 
         public int BulkBatchSize { get; private set; }
 
