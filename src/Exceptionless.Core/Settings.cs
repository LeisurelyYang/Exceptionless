﻿using System;
using System.Collections.Generic;
using System.Diagnostics;
using System.Linq;
using Exceptionless.Core.Extensions;
using Microsoft.Extensions.Configuration;
using Microsoft.Extensions.Logging;
using Newtonsoft.Json;
using Newtonsoft.Json.Converters;

namespace Exceptionless.Core {
    public class Settings {
        public bool EnableSSL { get; private set; }

        public string BaseURL { get; private set; }

        /// <summary>
        /// Internal project id keeps us from recursively logging to our self
        /// </summary>
        public string InternalProjectId { get; private set; }

        /// <summary>
        /// Configures the exceptionless client api key, which logs all internal errors and log messages.
        /// </summary>
        public string ExceptionlessApiKey { get; private set; }

        /// <summary>
        /// Configures the exceptionless client server url, which logs all internal errors and log messages.
        /// </summary>
        public string ExceptionlessServerUrl { get; private set; }

        [JsonConverter(typeof(StringEnumConverter))]
        public WebsiteMode WebsiteMode { get; private set; }

        public string AppScope { get; private set; }

        public bool HasAppScope => !String.IsNullOrEmpty(AppScope);

        public string AppScopePrefix => HasAppScope ? AppScope + "-" : String.Empty;

        public string QueueScope { get; set; }

        public string QueueScopePrefix => !String.IsNullOrEmpty(QueueScope) ? QueueScope + "-" : AppScopePrefix;

        public bool RunJobsInProcess { get; private set; }

        public int JobsIterationLimit { get; set; }

        public int BotThrottleLimit { get; private set; }

        public int ApiThrottleLimit { get; private set; }

        public bool EnableArchive { get; private set; }

        public bool EventSubmissionDisabled { get; private set; }

        internal List<string> DisabledPipelineActions { get; private set; }
        internal List<string> DisabledPlugins { get; private set; }

        /// <summary>
        /// In bytes
        /// </summary>
        public long MaximumEventPostSize { get; private set; }

        public int MaximumRetentionDays { get; private set; }

        public string MetricsServerName { get; private set; }

        public int MetricsServerPort { get; private set; }

        public bool EnableMetricsReporting { get; private set; }

        public string RedisConnectionString { get; private set; }

        public bool EnableRedis { get; private set; }

        public bool DisableSnapshotJobs { get; set; }

        public bool DisableIndexConfiguration { get; set; }

        public bool DisableBootstrapStartupActions { get; private set; }

        public string ElasticSearchConnectionString { get; private set; }

        public int ElasticSearchNumberOfShards { get; private set; }

        public int ElasticSearchNumberOfReplicas { get; private set; }
        public int ElasticSearchFieldsLimit { get; private set; }

        public bool EnableElasticsearchMapperSizePlugin { get; private set; }

        public string LdapConnectionString { get; private set; }

        public bool EnableActiveDirectoryAuth { get; internal set; }

        public bool DisableWebSockets { get; private set; }

        public string Version { get; private set; }

        public string InformationalVersion { get; private set; }

        public bool EnableIntercom => !String.IsNullOrEmpty(IntercomAppSecret);

        public string IntercomAppSecret { get; private set; }

        public string MicrosoftAppId { get; private set; }

        public string MicrosoftAppSecret { get; private set; }

        public string FacebookAppId { get; private set; }

        public string FacebookAppSecret { get; private set; }

        public string GitHubAppId { get; private set; }

        public string GitHubAppSecret { get; private set; }

        public string GoogleAppId { get; private set; }

        public string GoogleAppSecret { get; private set; }

        public string GoogleGeocodingApiKey { get; private set; }

        public string SlackAppId { get; private set; }

        public string SlackAppSecret { get; private set; }

        public bool EnableSlack => !String.IsNullOrEmpty(SlackAppId);

        public bool EnableBilling => !String.IsNullOrEmpty(StripeApiKey);

        public string StripeApiKey { get; private set; }

        public string StorageFolder { get; private set; }

        public string AzureStorageConnectionString { get; private set; }

        public bool EnableAzureStorage { get; private set; }

        public int BulkBatchSize { get; private set; }

        public bool EnableAccountCreation { get; internal set; }

        public bool EnableDailySummary { get; private set; }

        /// <summary>
        /// All emails that do not match the AllowedOutboundAddresses will be sent to this address in QA mode
        /// </summary>
        public string TestEmailAddress { get; private set; }

        /// <summary>
        /// Email addresses that match this comma delimited list of domains and email addresses will be allowed to be sent out in QA mode
        /// </summary>
        public List<string> AllowedOutboundAddresses { get; private set; }

        public string SmtpFrom { get; private set; }

        public string SmtpHost { get; private set; }

        public int SmtpPort { get; private set; }

        [JsonConverter(typeof(StringEnumConverter))]
        public SmtpEncryption SmtpEncryption { get; private set; }

        public string SmtpUser { get; private set; }

        public string SmtpPassword { get; private set; }

        public static Settings Current { get; private set; }

        public static void Initialize(IConfiguration configRoot) {
            var settings = new Settings();
            var config = configRoot.GetSection("AppSettings");

            settings.EnableSSL = config.GetValue(nameof(EnableSSL), false);

            string value = config.GetValue<string>(nameof(BaseURL));
            if (!String.IsNullOrEmpty(value)) {
                if (value.EndsWith("/"))
                    value = value.Substring(0, value.Length - 1);

                if (settings.EnableSSL && value.StartsWith("http:"))
                    value = value.ReplaceFirst("http:", "https:");
                else if (!settings.EnableSSL && value.StartsWith("https:"))
                    value = value.ReplaceFirst("https:", "http:");

                settings.BaseURL = value;
            }

            settings.InternalProjectId = config.GetValue(nameof(InternalProjectId), "54b56e480ef9605a88a13153");
            settings.ExceptionlessApiKey = config.GetValue<string>(nameof(ExceptionlessApiKey));
            settings.ExceptionlessServerUrl = config.GetValue<string>(nameof(ExceptionlessServerUrl));

            settings.WebsiteMode = config.GetValue(nameof(WebsiteMode), WebsiteMode.Production);
            string environment = Environment.GetEnvironmentVariable("ASPNETCORE_ENVIRONMENT");
            if (environment != null && environment.Equals("Development", StringComparison.OrdinalIgnoreCase))
                settings.WebsiteMode = WebsiteMode.Dev;
            else if (environment != null && environment.Equals("NonProduction", StringComparison.OrdinalIgnoreCase))
                settings.WebsiteMode = WebsiteMode.QA;

            settings.QueueScope = config.GetValue(nameof(QueueScope), String.Empty);
            settings.AppScope = config.GetValue(nameof(AppScope), String.Empty);
            string scope = Environment.GetEnvironmentVariable("SCOPE");
            if (!String.IsNullOrEmpty(scope))
                settings.AppScope = scope;

            settings.RunJobsInProcess = config.GetValue(nameof(RunJobsInProcess), true);
            settings.JobsIterationLimit = config.GetValue(nameof(JobsIterationLimit), -1);
            settings.BotThrottleLimit = config.GetValue(nameof(BotThrottleLimit), 25);
            settings.ApiThrottleLimit = config.GetValue(nameof(ApiThrottleLimit), Int32.MaxValue);
            settings.EnableArchive = config.GetValue(nameof(EnableArchive), true);
            settings.EventSubmissionDisabled = config.GetValue(nameof(EventSubmissionDisabled), false);
            settings.DisabledPipelineActions = config.GetValueList(nameof(DisabledPipelineActions), String.Empty);
            settings.DisabledPlugins = config.GetValueList(nameof(DisabledPlugins), String.Empty);
            settings.MaximumEventPostSize = config.GetValue(nameof(MaximumEventPostSize), 1000000);
            settings.MaximumRetentionDays = config.GetValue(nameof(MaximumRetentionDays), 180);
            settings.MetricsServerName = config.GetValue<string>(nameof(MetricsServerName)) ?? "127.0.0.1";
            settings.MetricsServerPort = config.GetValue(nameof(MetricsServerPort), 8125);
            settings.EnableMetricsReporting = config.GetValue(nameof(EnableMetricsReporting), true);
            settings.IntercomAppSecret = config.GetValue<string>(nameof(IntercomAppSecret));
            settings.GoogleAppId = config.GetValue<string>(nameof(GoogleAppId));
            settings.GoogleAppSecret = config.GetValue<string>(nameof(GoogleAppSecret));
            settings.GoogleGeocodingApiKey = config.GetValue<string>(nameof(GoogleGeocodingApiKey));
            settings.SlackAppId = config.GetValue<string>(nameof(SlackAppId));
            settings.SlackAppSecret = config.GetValue<string>(nameof(SlackAppSecret));
            settings.MicrosoftAppId = config.GetValue<string>(nameof(MicrosoftAppId));
            settings.MicrosoftAppSecret = config.GetValue<string>(nameof(MicrosoftAppSecret));
            settings.FacebookAppId = config.GetValue<string>(nameof(FacebookAppId));
            settings.FacebookAppSecret = config.GetValue<string>(nameof(FacebookAppSecret));
            settings.GitHubAppId = config.GetValue<string>(nameof(GitHubAppId));
            settings.GitHubAppSecret = config.GetValue<string>(nameof(GitHubAppSecret));
            settings.StripeApiKey = config.GetValue<string>(nameof(StripeApiKey));
            settings.StorageFolder = config.GetValue<string>(nameof(StorageFolder), "|DataDirectory|\\storage");
            settings.BulkBatchSize = config.GetValue(nameof(BulkBatchSize), 1000);

            settings.EnableAccountCreation = config.GetValue(nameof(EnableAccountCreation), true);
            settings.EnableDailySummary = config.GetValue(nameof(EnableDailySummary), true);
            settings.AllowedOutboundAddresses = config.GetValueList(nameof(AllowedOutboundAddresses), "exceptionless.io").Select(v => v.ToLowerInvariant()).ToList();
            settings.TestEmailAddress = config.GetValue(nameof(TestEmailAddress), "noreply@exceptionless.io");
            settings.SmtpFrom = config.GetValue(nameof(SmtpFrom), "Exceptionless <noreply@exceptionless.io>");
            settings.SmtpHost = config.GetValue(nameof(SmtpHost), "localhost");
            settings.SmtpPort = config.GetValue(nameof(SmtpPort), String.Equals(settings.SmtpHost, "localhost") ? 25 : 587);
            settings.SmtpEncryption = config.GetValue(nameof(SmtpEncryption), settings.GetDefaultSmtpEncryption(settings.SmtpPort));
            settings.SmtpUser = config.GetValue<string>(nameof(SmtpUser));
            settings.SmtpPassword = config.GetValue<string>(nameof(SmtpPassword));

            if (String.IsNullOrWhiteSpace(settings.SmtpUser) != String.IsNullOrWhiteSpace(settings.SmtpPassword))
                throw new ArgumentException("Must specify both the SmtpUser and the SmtpPassword, or neither.");

            settings.AzureStorageConnectionString = configRoot.GetConnectionString(nameof(AzureStorageConnectionString));
            settings.EnableAzureStorage = config.GetValue(nameof(EnableAzureStorage), !String.IsNullOrEmpty(settings.AzureStorageConnectionString));

<<<<<<< HEAD
            settings.DisableWebSockets = config.GetValue(nameof(DisableWebSockets), false);
            settings.DisableBootstrapStartupActions = config.GetValue(nameof(DisableBootstrapStartupActions), false);
            settings.DisableIndexConfiguration = config.GetValue(nameof(DisableIndexConfiguration), false);
            settings.DisableSnapshotJobs = config.GetValue(nameof(DisableSnapshotJobs), !String.IsNullOrEmpty(settings.AppScopePrefix));
            settings.ElasticSearchConnectionString = configRoot.GetConnectionString(nameof(ElasticSearchConnectionString)) ?? "http://localhost:9200";
            settings.ElasticSearchNumberOfShards = config.GetValue(nameof(ElasticSearchNumberOfShards), 1);
            settings.ElasticSearchNumberOfReplicas = config.GetValue(nameof(ElasticSearchNumberOfReplicas), 0);
            settings.EnableElasticsearchMapperSizePlugin = config.GetValue(nameof(EnableElasticsearchMapperSizePlugin), false);
=======
            DisableIndexConfiguration = GetBool(nameof(DisableIndexConfiguration));
            DisableSnapshotJobs = GetBool(nameof(DisableSnapshotJobs), !String.IsNullOrEmpty(AppScopePrefix));
            ElasticSearchConnectionString = GetConnectionString(nameof(ElasticSearchConnectionString));
            ElasticSearchNumberOfShards = GetInt(nameof(ElasticSearchNumberOfShards), 1);
            ElasticSearchNumberOfReplicas = GetInt(nameof(ElasticSearchNumberOfReplicas), 0);
            ElasticSearchFieldsLimit = GetInt(nameof(ElasticSearchFieldsLimit), 1000);
            EnableElasticsearchMapperSizePlugin = GetBool(nameof(EnableElasticsearchMapperSizePlugin));
>>>>>>> 706a6b0b

            settings.RedisConnectionString = configRoot.GetConnectionString(nameof(RedisConnectionString));
            settings.EnableRedis = config.GetValue(nameof(EnableRedis), !String.IsNullOrEmpty(settings.RedisConnectionString));

            settings.LdapConnectionString = configRoot.GetConnectionString(nameof(LdapConnectionString));
            settings.EnableActiveDirectoryAuth = config.GetValue(nameof(EnableActiveDirectoryAuth), !String.IsNullOrEmpty(settings.LdapConnectionString));

            try {
                var versionInfo = FileVersionInfo.GetVersionInfo(typeof(Settings).Assembly.Location);
                settings.Version = versionInfo.FileVersion;
                settings.InformationalVersion = versionInfo.ProductVersion;
            } catch { }

            Current = settings;
        }

        private SmtpEncryption GetDefaultSmtpEncryption(int port) {
            switch (port) {
                case 465:
                    return SmtpEncryption.SSL;
                case 587:
                case 2525:
                    return SmtpEncryption.StartTLS;
                default:
                    return SmtpEncryption.None;
            }
        }
    }

    public enum WebsiteMode {
        Production,
        QA,
        Dev
    }

    public enum SmtpEncryption {
        None,
        StartTLS,
        SSL
    }
}<|MERGE_RESOLUTION|>--- conflicted
+++ resolved
@@ -250,7 +250,6 @@
             settings.AzureStorageConnectionString = configRoot.GetConnectionString(nameof(AzureStorageConnectionString));
             settings.EnableAzureStorage = config.GetValue(nameof(EnableAzureStorage), !String.IsNullOrEmpty(settings.AzureStorageConnectionString));
 
-<<<<<<< HEAD
             settings.DisableWebSockets = config.GetValue(nameof(DisableWebSockets), false);
             settings.DisableBootstrapStartupActions = config.GetValue(nameof(DisableBootstrapStartupActions), false);
             settings.DisableIndexConfiguration = config.GetValue(nameof(DisableIndexConfiguration), false);
@@ -258,16 +257,8 @@
             settings.ElasticSearchConnectionString = configRoot.GetConnectionString(nameof(ElasticSearchConnectionString)) ?? "http://localhost:9200";
             settings.ElasticSearchNumberOfShards = config.GetValue(nameof(ElasticSearchNumberOfShards), 1);
             settings.ElasticSearchNumberOfReplicas = config.GetValue(nameof(ElasticSearchNumberOfReplicas), 0);
+            settings.ElasticSearchFieldsLimit = config.GetValue(nameof(ElasticSearchFieldsLimit), 1000);
             settings.EnableElasticsearchMapperSizePlugin = config.GetValue(nameof(EnableElasticsearchMapperSizePlugin), false);
-=======
-            DisableIndexConfiguration = GetBool(nameof(DisableIndexConfiguration));
-            DisableSnapshotJobs = GetBool(nameof(DisableSnapshotJobs), !String.IsNullOrEmpty(AppScopePrefix));
-            ElasticSearchConnectionString = GetConnectionString(nameof(ElasticSearchConnectionString));
-            ElasticSearchNumberOfShards = GetInt(nameof(ElasticSearchNumberOfShards), 1);
-            ElasticSearchNumberOfReplicas = GetInt(nameof(ElasticSearchNumberOfReplicas), 0);
-            ElasticSearchFieldsLimit = GetInt(nameof(ElasticSearchFieldsLimit), 1000);
-            EnableElasticsearchMapperSizePlugin = GetBool(nameof(EnableElasticsearchMapperSizePlugin));
->>>>>>> 706a6b0b
 
             settings.RedisConnectionString = configRoot.GetConnectionString(nameof(RedisConnectionString));
             settings.EnableRedis = config.GetValue(nameof(EnableRedis), !String.IsNullOrEmpty(settings.RedisConnectionString));
