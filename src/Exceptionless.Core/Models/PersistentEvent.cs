--- conflicted
+++ resolved
@@ -4,11 +4,7 @@
 
 namespace Exceptionless.Core.Models {
     [DebuggerDisplay("Id: {Id}, Type: {Type}, Date: {Date}, Value: {Value}")]
-<<<<<<< HEAD
-    public class PersistentEvent : Event, IOwnedByOrganizationAndProjectAndStackWithIdentity, IHaveDates {
-=======
     public class PersistentEvent : Event, IOwnedByOrganizationAndProjectAndStackWithIdentity, IHaveDates, ISupportSoftDeletes {
->>>>>>> 9d62f84b
         public PersistentEvent() {
             Idx = new DataDictionary();
         }
@@ -54,8 +50,6 @@
         public DateTime CreatedUtc { get; set; }
         public DateTime UpdatedUtc { get; set; }
 
-        public DateTime UpdatedUtc { get; set; }
-
         /// <summary>
         /// Used to store primitive data type custom data values for searching the event.
         /// </summary>
