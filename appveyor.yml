version: '{build}'
image: ubuntu
clone_depth: 2
skip_branch_with_pr: true

services:
  - docker

environment:
  API_DOCKER_IMAGE: api-ci
  JOB_DOCKER_IMAGE: job-ci

pull_requests:
  do_not_increment_build_number: true

init:
  - git config --global core.autocrlf input

before_build:
  - |
    VERSION_PREFIX=$(sed -n 's/.*<VersionPrefix>\([^<]*\)<\/VersionPrefix>.*/\1/p' <<< cat ./build/common.props)
    if [ $APPVEYOR_REPO_TAG != "true" ]; then
      VERSION_SUFFIX="$APPVEYOR_BUILD_NUMBER-pre"
      VERSION="$VERSION_PREFIX.$VERSION_SUFFIX"
      echo "Version: $VERSION"
    else
      API_DOCKER_IMAGE=api
      JOB_DOCKER_IMAGE=job
      VERSION_SUFFIX=$APPVEYOR_BUILD_NUMBER
      VERSION="$VERSION_PREFIX.$VERSION_SUFFIX"
      echo "Version: $VERSION Tag: $APPVEYOR_REPO_TAG_NAME"
    fi
    if [ -z $APPVEYOR_PULL_REQUEST_NUMBER ]; then
      appveyor UpdateBuild -Version $VERSION
    fi

install:
  - |
    curl https://get.helm.sh/helm-v2.14.2-linux-amd64.tar.gz -o helm.tar.gz
    tar -zxvf helm.tar.gz
    sudo mv linux-amd64/helm /usr/local/bin/helm

build_script:
  - docker build --target testrunner -t exceptionless:test --build-arg VERSION_SUFFIX=$VERSION_SUFFIX .
<<<<<<< HEAD
  - docker run -d -m 2g -p 9200:9200 -p 9300:9300 -e discovery.type=single-node -e xpack.security.enabled=false -e ES_JAVA_OPTS='-Xms512m -Xmx512m' exceptionless/elasticsearch:7.4.1
=======
  - docker run -d -m 2g -p 9200:9200 -p 9300:9300 -e discovery.type=single-node -e xpack.security.enabled=false -e ES_JAVA_OPTS='-Xms512m -Xmx512m' exceptionless/elasticsearch:7.4.2
>>>>>>> 50d66dd8
  - docker run -e APPVEYOR_API_URL --net=host -v $(pwd)/artifacts:/app/artifacts exceptionless:test
  - docker build --target api -t $API_DOCKER_IMAGE --build-arg VERSION_SUFFIX=$VERSION_SUFFIX .
  - docker build --target job -t $JOB_DOCKER_IMAGE --build-arg VERSION_SUFFIX=$VERSION_SUFFIX .

deploy_script:
  - echo $DOCKER_PASS | docker login -u $DOCKER_USER --password-stdin
  - |
    # tag and push docker image
    for image in {$API_DOCKER_IMAGE,$JOB_DOCKER_IMAGE}; do
      for tag in {$VERSION,latest}; do
        docker tag $image exceptionless/$image:$tag
        docker push exceptionless/$image:$tag
      done
    done
  - |
    echo "Branch: $APPVEYOR_REPO_BRANCH"
    echo "PR: $APPVEYOR_PULL_REQUEST_NUMBER"
    if [[ "$APPVEYOR_REPO_BRANCH" == "master" ]]; then
      # deploy to k8s cluster
      az login --service-principal --username $AZ_USERNAME --password $AZ_PASSWORD --tenant $AZ_TENANT
      az aks get-credentials --resource-group exceptionless-v4 --name ex-prod-k8s
      # helm upgrade --set "api.image.tag=$VERSION" --set "jobs.image.tag=$VERSION" --reuse-values exceptionless-test ./k8s/exceptionless
    fi

artifacts:
  - path: artifacts/*.trx
    name: Test Results

notifications:
  - provider: Slack
    auth_token:
      secure: GniMpFE62HprSyQNQoej/VSBnxn2GNnTrca3BnF8+ikMdqduO4Ts4t297teZF6wDAmGwnOtXusctUla8+WxLFkIztvVCS2Z1RG/DvEDYoc0=
    channel: '#notifications'<|MERGE_RESOLUTION|>--- conflicted
+++ resolved
@@ -42,11 +42,7 @@
 
 build_script:
   - docker build --target testrunner -t exceptionless:test --build-arg VERSION_SUFFIX=$VERSION_SUFFIX .
-<<<<<<< HEAD
-  - docker run -d -m 2g -p 9200:9200 -p 9300:9300 -e discovery.type=single-node -e xpack.security.enabled=false -e ES_JAVA_OPTS='-Xms512m -Xmx512m' exceptionless/elasticsearch:7.4.1
-=======
   - docker run -d -m 2g -p 9200:9200 -p 9300:9300 -e discovery.type=single-node -e xpack.security.enabled=false -e ES_JAVA_OPTS='-Xms512m -Xmx512m' exceptionless/elasticsearch:7.4.2
->>>>>>> 50d66dd8
   - docker run -e APPVEYOR_API_URL --net=host -v $(pwd)/artifacts:/app/artifacts exceptionless:test
   - docker build --target api -t $API_DOCKER_IMAGE --build-arg VERSION_SUFFIX=$VERSION_SUFFIX .
   - docker build --target job -t $JOB_DOCKER_IMAGE --build-arg VERSION_SUFFIX=$VERSION_SUFFIX .
