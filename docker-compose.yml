--- conflicted
+++ resolved
@@ -2,11 +2,7 @@
 
 services:
   elasticsearch:
-<<<<<<< HEAD
-    image: exceptionless/elasticsearch:7.7.0
-=======
     image: exceptionless/elasticsearch:7.7.1
->>>>>>> 20548c86
     environment:
       discovery.type: single-node
       xpack.security.enabled: 'false'
@@ -14,21 +10,11 @@
     ports:
       - 9200:9200
       - 9300:9300
-<<<<<<< HEAD
-    volumes:
-      - esdata7:/usr/share/elasticsearch/data
-
-  kibana:
-    depends_on:
-      - elasticsearch
-    image: docker.elastic.co/kibana/kibana:7.7.0
-=======
   
   kibana:
     depends_on:
       - elasticsearch
     image: docker.elastic.co/kibana/kibana:7.7.1
->>>>>>> 20548c86
     ports:
       - 5601:5601
 
