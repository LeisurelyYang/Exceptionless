--- conflicted
+++ resolved
@@ -8,10 +8,7 @@
 Project("{2150E333-8FDC-42A3-9474-1A3956D46DE8}") = "Solution Items", "Solution Items", "{98A5A2F7-BBA9-4B65-91C9-88E18D474341}"
 	ProjectSection(SolutionItems) = preProject
 		.editorconfig = .editorconfig
-<<<<<<< HEAD
 		.github\workflows\build.yaml = .github\workflows\build.yaml
-=======
->>>>>>> db786ae1
 		build\common.props = build\common.props
 		CONTRIBUTING.md = CONTRIBUTING.md
 		docker-compose.yml = docker-compose.yml
@@ -60,10 +57,7 @@
 	GlobalSection(SolutionProperties) = preSolution
 		HideSolutionNode = FALSE
 	EndGlobalSection
-<<<<<<< HEAD
 	GlobalSection(ExtensibilityGlobals) = postSolution
-=======
->>>>>>> db786ae1
 			GlobalSection(ExtensibilityGlobals) = postSolution
 		SolutionGuid = {1A90AFA5-B81C-4B1B-9DFA-2D90F8CA0EF0}
 			EndGlobalSection
