﻿<Project Sdk="Microsoft.NET.Sdk.Web">
  <PropertyGroup>
    <TargetFramework>netcoreapp3.1</TargetFramework>
    <IsPackable>False</IsPackable>
  </PropertyGroup>
  <ItemGroup>
    <PackageReference Include="Exceptionless.RandomData" Version="1.2.0" />
    <PackageReference Include="FluentRest" Version="7.1.0.157" />
    <PackageReference Include="FluentRest.NewtonsoftJson" Version="7.1.0.157" />
<<<<<<< HEAD
    <PackageReference Include="Foundatio.Logging.Xunit" Version="10.0.0-beta1" />
=======
    <PackageReference Include="Foundatio.Logging.Xunit" Version="9.1.1" />
>>>>>>> 20548c86
    <PackageReference Include="Microsoft.AspNetCore.Mvc.Testing" Version="3.1.4" />
    <PackageReference Include="Microsoft.Extensions.Diagnostics.HealthChecks" Version="3.1.4" />
    <PackageReference Include="Microsoft.NET.Test.Sdk" Version="16.6.1" />
    <PackageReference Include="xunit" Version="2.4.1" />
    <PackageReference Include="xunit.runner.visualstudio" Version="2.4.2">
      <IncludeAssets>runtime; build; native; contentfiles; analyzers; buildtransitive</IncludeAssets>
      <PrivateAssets>all</PrivateAssets>
    </PackageReference>
  </ItemGroup>
  <ItemGroup>
    <ProjectReference Include="..\..\src\Exceptionless.Web\Exceptionless.Web.csproj" />
  </ItemGroup>
  <ItemGroup>
    <None Update="**\*.json" CopyToOutputDirectory="Always" />
  </ItemGroup>
  <ItemGroup>
    <None Update="appsettings.yml">
      <CopyToOutputDirectory>Always</CopyToOutputDirectory>
    </None>
  </ItemGroup>
</Project><|MERGE_RESOLUTION|>--- conflicted
+++ resolved
@@ -7,11 +7,8 @@
     <PackageReference Include="Exceptionless.RandomData" Version="1.2.0" />
     <PackageReference Include="FluentRest" Version="7.1.0.157" />
     <PackageReference Include="FluentRest.NewtonsoftJson" Version="7.1.0.157" />
-<<<<<<< HEAD
     <PackageReference Include="Foundatio.Logging.Xunit" Version="10.0.0-beta1" />
-=======
     <PackageReference Include="Foundatio.Logging.Xunit" Version="9.1.1" />
->>>>>>> 20548c86
     <PackageReference Include="Microsoft.AspNetCore.Mvc.Testing" Version="3.1.4" />
     <PackageReference Include="Microsoft.Extensions.Diagnostics.HealthChecks" Version="3.1.4" />
     <PackageReference Include="Microsoft.NET.Test.Sdk" Version="16.6.1" />
