ARG UI_VERSION=ui:2.9.0
FROM exceptionless/${UI_VERSION} AS ui

FROM mcr.microsoft.com/dotnet/core/sdk:3.1 AS build
WORKDIR /app

COPY ./*.sln ./NuGet.Config ./
COPY ./build/*.props ./build/

# Copy the main source project files
COPY src/*/*.csproj ./
RUN for file in $(ls *.csproj); do mkdir -p src/${file%.*}/ && mv $file src/${file%.*}/; done

# Copy the test project files
COPY tests/*/*.csproj ./
RUN for file in $(ls *.csproj); do mkdir -p tests/${file%.*}/ && mv $file tests/${file%.*}/; done

RUN dotnet restore

# Copy everything else and build app
COPY . .
RUN dotnet build -c Release

# testrunner

FROM build AS testrunner
WORKDIR /app/tests/Exceptionless.Tests
ENTRYPOINT dotnet test --results-directory /app/artifacts --logger:trx

# job-publish

FROM build AS job-publish
WORKDIR /app/src/Exceptionless.Job

RUN dotnet publish -c Release -o out

# job

FROM mcr.microsoft.com/dotnet/core/aspnet:3.1 AS job
WORKDIR /app
COPY --from=job-publish /app/src/Exceptionless.Job/out ./
ENTRYPOINT [ "dotnet", "Exceptionless.Job.dll" ]

# api-publish

FROM build AS api-publish
WORKDIR /app/src/Exceptionless.Web

RUN dotnet publish -c Release -o out

# api

FROM mcr.microsoft.com/dotnet/core/aspnet:3.1 AS api
WORKDIR /app
COPY --from=api-publish /app/src/Exceptionless.Web/out ./
ENTRYPOINT [ "dotnet", "Exceptionless.Web.dll" ]

<<<<<<< HEAD
# everything

FROM exceptionless/elasticsearch:7.7.0 AS exceptionless
WORKDIR /app
COPY --from=api-publish /app/src/Exceptionless.Web/out ./
COPY --from=exceptionless/ui:latest /app ./wwwroot
COPY --from=exceptionless/ui:latest /usr/local/bin/bootstrap /usr/local/bin/bootstrap
=======
# app

FROM mcr.microsoft.com/dotnet/core/aspnet:3.1 AS app

WORKDIR /app
COPY --from=api-publish /app/src/Exceptionless.Web/out ./
COPY --from=ui /app ./wwwroot
COPY --from=ui /usr/local/bin/bootstrap /usr/local/bin/bootstrap
COPY ./build/docker-entrypoint.sh ./
COPY ./build/supervisord.conf /etc/

ENV EX_ConnectionStrings__Storage=provider=folder;path=/app/storage \
    EX_RunJobsInProcess=true \
    ASPNETCORE_URLS=http://+:80 \
    EX_Html5Mode=true

EXPOSE 80

ENTRYPOINT ["/app/docker-entrypoint.sh"]
CMD [ "dotnet", "Exceptionless.Web.dll" ]

# completely self-contained

FROM exceptionless/elasticsearch:7.7.1 AS exceptionless

WORKDIR /app
COPY --from=api-publish /app/src/Exceptionless.Web/out ./
COPY --from=ui /app ./wwwroot
COPY --from=ui /usr/local/bin/bootstrap /usr/local/bin/bootstrap
>>>>>>> 20548c86
COPY ./build/docker-entrypoint.sh ./
COPY ./build/supervisord.conf /etc/

# install dotnet and supervisor
RUN rpm -Uvh https://packages.microsoft.com/config/centos/7/packages-microsoft-prod.rpm && \
    yum -y install aspnetcore-runtime-3.1 && \
    yum -y install epel-release && \
    yum -y install supervisor

ENV discovery.type=single-node \
    xpack.security.enabled=false \
<<<<<<< HEAD
    ASPNETCORE_URLS=http://+:5000 \
    EX_ApiUrl=http://localhost:5000 \
    DOTNET_RUNNING_IN_CONTAINER=true \
    EX_ConnectionStrings__Storage=provider=folder;path=/app/storage \
    EX_RunJobsInProcess=true

EXPOSE 5000 9200
=======
    ES_JAVA_OPTS="-Xms1g -Xmx1g" \
    ASPNETCORE_URLS=http://+:80 \
    DOTNET_RUNNING_IN_CONTAINER=true \
    EX_ConnectionStrings__Storage=provider=folder;path=/app/storage \
    EX_RunJobsInProcess=true \
    EX_Html5Mode=true

EXPOSE 80 9200
>>>>>>> 20548c86

ENTRYPOINT ["/app/docker-entrypoint.sh"]<|MERGE_RESOLUTION|>--- conflicted
+++ resolved
@@ -55,15 +55,6 @@
 COPY --from=api-publish /app/src/Exceptionless.Web/out ./
 ENTRYPOINT [ "dotnet", "Exceptionless.Web.dll" ]
 
-<<<<<<< HEAD
-# everything
-
-FROM exceptionless/elasticsearch:7.7.0 AS exceptionless
-WORKDIR /app
-COPY --from=api-publish /app/src/Exceptionless.Web/out ./
-COPY --from=exceptionless/ui:latest /app ./wwwroot
-COPY --from=exceptionless/ui:latest /usr/local/bin/bootstrap /usr/local/bin/bootstrap
-=======
 # app
 
 FROM mcr.microsoft.com/dotnet/core/aspnet:3.1 AS app
@@ -93,7 +84,6 @@
 COPY --from=api-publish /app/src/Exceptionless.Web/out ./
 COPY --from=ui /app ./wwwroot
 COPY --from=ui /usr/local/bin/bootstrap /usr/local/bin/bootstrap
->>>>>>> 20548c86
 COPY ./build/docker-entrypoint.sh ./
 COPY ./build/supervisord.conf /etc/
 
@@ -105,15 +95,6 @@
 
 ENV discovery.type=single-node \
     xpack.security.enabled=false \
-<<<<<<< HEAD
-    ASPNETCORE_URLS=http://+:5000 \
-    EX_ApiUrl=http://localhost:5000 \
-    DOTNET_RUNNING_IN_CONTAINER=true \
-    EX_ConnectionStrings__Storage=provider=folder;path=/app/storage \
-    EX_RunJobsInProcess=true
-
-EXPOSE 5000 9200
-=======
     ES_JAVA_OPTS="-Xms1g -Xmx1g" \
     ASPNETCORE_URLS=http://+:80 \
     DOTNET_RUNNING_IN_CONTAINER=true \
@@ -122,6 +103,5 @@
     EX_Html5Mode=true
 
 EXPOSE 80 9200
->>>>>>> 20548c86
 
 ENTRYPOINT ["/app/docker-entrypoint.sh"]