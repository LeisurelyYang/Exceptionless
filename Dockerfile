<<<<<<< HEAD
FROM microsoft/dotnet:2.1.401-sdk AS build  
=======
FROM microsoft/dotnet:2.1.401-sdk-alpine3.7 AS build  
>>>>>>> e87310f7
WORKDIR /app

COPY ./*.sln ./NuGet.Config ./
COPY ./build/*.props ./build/

# Copy the main source project files
COPY src/*/*.csproj ./
RUN for file in $(ls *.csproj); do mkdir -p src/${file%.*}/ && mv $file src/${file%.*}/; done

# Copy the individual jobs (temporary)
COPY src/Jobs/*/*.csproj ./
RUN for file in $(ls *.csproj); do mkdir -p src/Jobs/${file%.*}/ && mv $file src/Jobs/${file%.*}/; done

# Copy the test project files
COPY tests/*/*.csproj ./
RUN for file in $(ls *.csproj); do mkdir -p tests/${file%.*}/ && mv $file tests/${file%.*}/; done

RUN dotnet restore

# Copy everything else and build app
COPY . .
RUN dotnet build

# testrunner

FROM build AS testrunner
WORKDIR /app/tests/Exceptionless.Tests
# TODO: Switch to using xunit runner with junit export format once xunit 2.4 comes out
ENTRYPOINT [ "dotnet", "test", "--verbosity", "minimal", "--logger:trx" ]

# job-publish

FROM build AS job-publish
WORKDIR /app/src/Exceptionless.Job
RUN dotnet publish -c Release -o out

# job

<<<<<<< HEAD
FROM microsoft/dotnet:2.1.3-runtime AS job
=======
FROM microsoft/dotnet:2.1.3-runtime-alpine3.7 AS job
>>>>>>> e87310f7
WORKDIR /app
COPY --from=job-publish /app/src/Exceptionless.Job/out ./
ENTRYPOINT [ "dotnet", "Exceptionless.Job.dll" ]

# api-publish

FROM build AS api-publish
WORKDIR /app/src/Exceptionless.Web
RUN dotnet publish -c Release -o out

# api

<<<<<<< HEAD
FROM microsoft/dotnet:2.1.3-aspnetcore-runtime AS api
=======
FROM microsoft/dotnet:2.1.3-aspnetcore-runtime-alpine3.7 AS api
>>>>>>> e87310f7
WORKDIR /app
COPY --from=api-publish /app/src/Exceptionless.Web/out ./
ENTRYPOINT [ "dotnet", "Exceptionless.Web.dll" ]<|MERGE_RESOLUTION|>--- conflicted
+++ resolved
@@ -1,8 +1,4 @@
-<<<<<<< HEAD
-FROM microsoft/dotnet:2.1.401-sdk AS build  
-=======
-FROM microsoft/dotnet:2.1.401-sdk-alpine3.7 AS build  
->>>>>>> e87310f7
+FROM microsoft/dotnet:2.1.403-sdk AS build  
 WORKDIR /app
 
 COPY ./*.sln ./NuGet.Config ./
@@ -41,11 +37,7 @@
 
 # job
 
-<<<<<<< HEAD
-FROM microsoft/dotnet:2.1.3-runtime AS job
-=======
-FROM microsoft/dotnet:2.1.3-runtime-alpine3.7 AS job
->>>>>>> e87310f7
+FROM microsoft/dotnet:2.1.5-runtime-alpine AS job
 WORKDIR /app
 COPY --from=job-publish /app/src/Exceptionless.Job/out ./
 ENTRYPOINT [ "dotnet", "Exceptionless.Job.dll" ]
@@ -58,11 +50,7 @@
 
 # api
 
-<<<<<<< HEAD
-FROM microsoft/dotnet:2.1.3-aspnetcore-runtime AS api
-=======
-FROM microsoft/dotnet:2.1.3-aspnetcore-runtime-alpine3.7 AS api
->>>>>>> e87310f7
+FROM microsoft/dotnet:2.1.5-aspnetcore-runtime AS api
 WORKDIR /app
 COPY --from=api-publish /app/src/Exceptionless.Web/out ./
 ENTRYPOINT [ "dotnet", "Exceptionless.Web.dll" ]