--- conflicted
+++ resolved
@@ -15,11 +15,7 @@
     - name: Setup .NET Core
       uses: actions/setup-dotnet@v1
       with:
-<<<<<<< HEAD
-        dotnet-version: 3.1.201
-=======
         dotnet-version: 3.1.300
->>>>>>> 20548c86
     - name: Build Reason
       run: "echo ref: ${{github.ref}} event: ${{github.event_name}}"
     - name: Build Version
@@ -54,11 +50,7 @@
             docker push docker.pkg.github.com/exceptionless/exceptionless/$image:$tag
           done
         done
-<<<<<<< HEAD
-        for image in {"api","job","exceptionless"}; do
-=======
         for image in {"api","job","app","exceptionless"}; do
->>>>>>> 20548c86
           for tag in {${{ steps.version.outputs.version }},latest}; do
             docker tag ex-$image exceptionless/$image-ci:$tag
             docker push exceptionless/$image-ci:$tag
@@ -68,11 +60,7 @@
       if: startsWith(github.ref, 'refs/tags/v')
       run: |
         # tag and push docker image
-<<<<<<< HEAD
-        for image in {"api","job","exceptionless"}; do
-=======
         for image in {"api","job","app","exceptionless"}; do
->>>>>>> 20548c86
           for tag in {${{ steps.version.outputs.version }},latest}; do
             docker tag ex-$image exceptionless/$image:$tag
             docker push exceptionless/$image:$tag
