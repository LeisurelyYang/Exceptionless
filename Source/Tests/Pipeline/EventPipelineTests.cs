﻿using System;
using System.Collections.Generic;
using System.Diagnostics;
using System.Globalization;
using System.IO;
using System.Linq;
using System.Text;
using System.Threading.Tasks;
using Exceptionless.Api.Tests.Utility;
using Exceptionless.Core.Billing;
using Exceptionless.Core.Extensions;
using Exceptionless.Core.Pipeline;
using Exceptionless.Core.Plugins.EventParser;
using Exceptionless.Core.Plugins.EventProcessor;
using Exceptionless.Core.Repositories;
using Exceptionless.Core.Models;
using Exceptionless.Core.Models.Data;
using Exceptionless.Core.Queues.Models;
using Exceptionless.DateTimeExtensions;
using Exceptionless.Tests.Utility;
using Foundatio.Caching;
using Foundatio.Repositories.Models;
using Foundatio.Storage;
using Nest;
using Xunit;
using Xunit.Abstractions;

namespace Exceptionless.Api.Tests.Pipeline {
    public class EventPipelineTests : CaptureTests, IDisposable {
        private readonly ICacheClient _cacheClient = IoC.GetInstance<ICacheClient>();
        private readonly IElasticClient _client = IoC.GetInstance<IElasticClient>();
        private readonly IOrganizationRepository _organizationRepository = IoC.GetInstance<IOrganizationRepository>();
        private readonly IProjectRepository _projectRepository = IoC.GetInstance<IProjectRepository>();
        private readonly ITokenRepository _tokenRepository = IoC.GetInstance<ITokenRepository>();
        private readonly IStackRepository _stackRepository = IoC.GetInstance<IStackRepository>();
        private readonly IEventRepository _eventRepository = IoC.GetInstance<IEventRepository>();
        private readonly UserRepository _userRepository = IoC.GetInstance<UserRepository>();

        private readonly EventPipeline _pipeline = IoC.GetInstance<EventPipeline>();

        public EventPipelineTests(CaptureFixture fixture, ITestOutputHelper output) : base(fixture, output) { }

        [Fact]
        public async Task NoFutureEventsAsync() {
            await ResetAsync();

            var localTime = DateTime.Now;
            var ev = GenerateEvent(localTime.AddMinutes(10));

            await _pipeline.RunAsync(ev);
            await _client.RefreshAsync();

            ev = await _eventRepository.GetByIdAsync(ev.Id);
            Assert.NotNull(ev);
            Assert.True(ev.Date < localTime.AddMinutes(10));
            Assert.True(ev.Date - localTime < TimeSpan.FromSeconds(5));
        }

        [Fact]
        public async Task CreateAutoSessionAsync() {
            await ResetAsync();
            
            var ev = GenerateEvent(DateTimeOffset.Now, "blake@exceptionless.io");

            var context = await _pipeline.RunAsync(ev);
            Assert.False(context.HasError, context.ErrorMessage);
            Assert.False(context.IsCancelled);
            Assert.True(context.IsProcessed);
            
            await _client.RefreshAsync();
            var events = await _eventRepository.GetAllAsync();
            Assert.Equal(2, events.Total);
            Assert.Equal(1, events.Documents.Count(e => e.IsSessionStart()));
            Assert.Equal(1, events.Documents.Where(e => !String.IsNullOrEmpty(e.SessionId)).Select(e => e.SessionId).Distinct().Count());
        }
        
        [Fact]
        public async Task IgnoreAutoSessionsWithoutIdentityAsync() {
            await ResetAsync();

            var ev = GenerateEvent(DateTimeOffset.Now);

            var context = await _pipeline.RunAsync(ev);
            Assert.False(context.HasError, context.ErrorMessage);
            Assert.False(context.IsCancelled);
            Assert.True(context.IsProcessed);

            await _client.RefreshAsync();
            var events = await _eventRepository.GetAllAsync();
            Assert.Equal(1, events.Total);
            Assert.Equal(0, events.Documents.Count(e => e.IsSessionStart()));
            Assert.Equal(0, events.Documents.Where(e => !String.IsNullOrEmpty(e.SessionId)).Select(e => e.SessionId).Distinct().Count());
        }
        
        [Fact]
        public async Task CreateAutoSessionStartEventsAsync() {
            await ResetAsync();

            DateTimeOffset firstEventDate = DateTimeOffset.Now.Subtract(TimeSpan.FromMinutes(5));

            var events = new List<PersistentEvent> {
                GenerateEvent(firstEventDate, "blake@exceptionless.io"),
                GenerateEvent(firstEventDate.AddSeconds(10), "blake@exceptionless.io", Event.KnownTypes.SessionEnd),
                GenerateEvent(firstEventDate.AddSeconds(20), "blake@exceptionless.io"),
                GenerateEvent(firstEventDate.AddSeconds(30), "blake@exceptionless.io", Event.KnownTypes.SessionEnd),
            };

            var contexts = await _pipeline.RunAsync(events);
            Assert.False(contexts.Any(c => c.HasError));
            Assert.False(contexts.Any(c => c.IsCancelled));
            Assert.True(contexts.Any(c => c.IsProcessed));

            await _client.RefreshAsync();
            var results = await _eventRepository.GetAllAsync();
            Assert.Equal(6, results.Total);
            Assert.Equal(2, results.Documents.Where(e => !String.IsNullOrEmpty(e.SessionId)).Select(e => e.SessionId).Distinct().Count());
            Assert.Equal(2, results.Documents.Count(e => e.IsSessionEnd()));

            var sessionStarts = results.Documents.Where(e => e.IsSessionStart()).ToList();
            Assert.Equal(2, sessionStarts.Count);
            foreach (var sessionStart in sessionStarts) {
                Assert.Equal(10, sessionStart.Value);
                Assert.True(sessionStart.Data.ContainsKey(Event.KnownDataKeys.SessionEnd));
            }
        }

        [Fact]
        public async Task UpdateSessionLastActivityAsync() {
            await ResetAsync();

            var firstEventDate = DateTimeOffset.Now.Subtract(TimeSpan.FromMinutes(5));
            var lastEventDate = firstEventDate.Add(TimeSpan.FromMinutes(1));

            var events = new List<PersistentEvent> {
                GenerateEvent(firstEventDate, "blake@exceptionless.io"),
                GenerateEvent(firstEventDate.AddSeconds(10), "blake@exceptionless.io"),
                GenerateEvent(lastEventDate, "blake@exceptionless.io"),
                GenerateEvent(lastEventDate, "blake@exceptionless.io", Event.KnownTypes.SessionEnd),
                GenerateEvent(lastEventDate),
                GenerateEvent(firstEventDate, "eric@exceptionless.io"),
                GenerateEvent(firstEventDate.AddSeconds(30), "eric@exceptionless.io", Event.KnownTypes.SessionStart),
                GenerateEvent(lastEventDate, "eric@exceptionless.io")
            };

            var contexts = await _pipeline.RunAsync(events);
            Assert.False(contexts.Any(c => c.HasError));
            Assert.False(contexts.Any(c => c.IsCancelled));
            Assert.True(contexts.Any(c => c.IsProcessed));

            await _client.RefreshAsync();
            var results = await _eventRepository.GetAllAsync(paging: new PagingOptions().WithLimit(15));
            Assert.Equal(11, results.Total);
            Assert.Equal(3, results.Documents.Where(e => !String.IsNullOrEmpty(e.SessionId)).Select(e => e.SessionId).Distinct().Count());
            Assert.Equal(1, results.Documents.Count(e => e.IsSessionEnd() && e.GetUserIdentity()?.Identity == "eric@exceptionless.io"));
            Assert.Equal(2, results.Documents.Where(e => !String.IsNullOrEmpty(e.SessionId) && e.GetUserIdentity().Identity == "eric@exceptionless.io").Select(e => e.SessionId).Distinct().Count());
            Assert.Equal(1, results.Documents.Count(e => String.IsNullOrEmpty(e.SessionId)));
            Assert.Equal(2, results.Documents.Count(e => e.IsSessionEnd()));

            var sessionStarts = results.Documents.Where(e => e.IsSessionStart()).ToList();
            Assert.Equal(3, sessionStarts.Count);

            var firstUserSessionStartEvents = sessionStarts.First(e => e.GetUserIdentity().Identity == "blake@exceptionless.io");
            Assert.Equal((decimal)(lastEventDate - firstEventDate).TotalSeconds, firstUserSessionStartEvents.Value);
            Assert.NotNull(firstUserSessionStartEvents.Data.ContainsKey(Event.KnownDataKeys.SessionEnd));

            var secondUserSessionStartEvents = sessionStarts.Where(e => e.GetUserIdentity().Identity == "eric@exceptionless.io").OrderBy(e => e.Date).ToList();
            Assert.Equal(2, secondUserSessionStartEvents.Count);
            Assert.Equal(30, secondUserSessionStartEvents[0].Value);
            Assert.True(secondUserSessionStartEvents[0].Data.ContainsKey(Event.KnownDataKeys.SessionEnd));
            Assert.Null(secondUserSessionStartEvents[1].Value);
            Assert.False(secondUserSessionStartEvents[1].Data.ContainsKey(Event.KnownDataKeys.SessionEnd));
        }
       
        [Fact]
        public async Task CreateManualSessionAsync() {
            await ResetAsync();

            var ev = GenerateEvent(DateTimeOffset.Now, sessionId: "12345678");

            var context = await _pipeline.RunAsync(ev);
            Assert.False(context.HasError, context.ErrorMessage);
            Assert.False(context.IsCancelled);
            Assert.True(context.IsProcessed);

            await _client.RefreshAsync();
            var events = await _eventRepository.GetAllAsync();
            Assert.Equal(2, events.Total);
            Assert.Equal(1, events.Documents.Count(e => e.IsSessionStart()));
            Assert.Null(events.Documents.First(e => e.IsSessionStart()).Value);
            Assert.Equal(1, events.Documents.Where(e => !String.IsNullOrEmpty(e.SessionId)).Select(e => e.SessionId).Distinct().Count());
        }

        [Fact]
        public async Task CreateManualSingleSessionStartEventAsync() {
            await ResetAsync();

            var firstEventDate = DateTimeOffset.Now.Subtract(TimeSpan.FromMinutes(5));

            var events = new List<PersistentEvent> {
                GenerateEvent(firstEventDate, sessionId: "12345678"),
                GenerateEvent(firstEventDate.AddSeconds(10), type: Event.KnownTypes.SessionStart, sessionId: "12345678"),
                GenerateEvent(firstEventDate.AddSeconds(20), type: Event.KnownTypes.SessionEnd, sessionId: "12345678"),
                GenerateEvent(firstEventDate.AddSeconds(30), sessionId: "12345678"),
            };

            var contexts = await _pipeline.RunAsync(events);
            Assert.False(contexts.Any(c => c.HasError));
            Assert.False(contexts.Any(c => c.IsCancelled));
            Assert.True(contexts.Any(c => c.IsProcessed));

            await _client.RefreshAsync();
            var results = await _eventRepository.GetAllAsync();
            Assert.Equal(4, results.Total);
            Assert.Equal(1, results.Documents.Where(e => !String.IsNullOrEmpty(e.SessionId)).Select(e => e.SessionId).Distinct().Count());

            var sessionStartEvent = results.Documents.SingleOrDefault(e => e.IsSessionStart());
            Assert.NotNull(sessionStartEvent);
            Assert.Equal(30, sessionStartEvent.Value);
            Assert.True(sessionStartEvent.Data.ContainsKey(Event.KnownDataKeys.SessionEnd));
        }

        [Fact]
        public async Task CreateManualSessionStartEventAsync() {
            await ResetAsync();

            var firstEventDate = DateTimeOffset.Now.Subtract(TimeSpan.FromMinutes(5));

            var events = new List<PersistentEvent> {
                GenerateEvent(firstEventDate, sessionId: "12345678"),
                // This event will be deduplicated as part of the manual session plugin.
                GenerateEvent(firstEventDate.AddSeconds(10), type: Event.KnownTypes.SessionEnd, sessionId: "12345678"),
                GenerateEvent(firstEventDate.AddSeconds(20), sessionId: "12345678"),
                GenerateEvent(firstEventDate.AddSeconds(30), type: Event.KnownTypes.SessionEnd, sessionId: "12345678"),
            };

            var contexts = await _pipeline.RunAsync(events);
            Assert.False(contexts.Any(c => c.HasError));
            Assert.Equal(1, contexts.Count(c => c.IsCancelled));
            Assert.True(contexts.Any(c => c.IsProcessed));

            await _client.RefreshAsync();
            var results = await _eventRepository.GetAllAsync();
            Assert.Equal(4, results.Total);
            Assert.Equal(1, results.Documents.Count(e => e.IsSessionStart()));
            Assert.Equal(1, results.Documents.Count(e => e.IsSessionEnd()));

            var sessionStartEvent = results.Documents.First(e => e.IsSessionStart());
            Assert.NotNull(sessionStartEvent);
            Assert.Equal(30, sessionStartEvent.Value);
            Assert.True(sessionStartEvent.Data.ContainsKey(Event.KnownDataKeys.SessionEnd));
        }

        [Fact]
        public async Task UpdateManualSessionLastActivityAsync() {
            await ResetAsync();

            var firstEventDate = DateTimeOffset.Now.Subtract(TimeSpan.FromMinutes(5));
            var lastEventDate = firstEventDate.Add(TimeSpan.FromMinutes(1));

            var events = new List<PersistentEvent> {
                GenerateEvent(firstEventDate, type: Event.KnownTypes.SessionStart, sessionId: "12345678"),
                GenerateEvent(firstEventDate.AddSeconds(10), sessionId: "12345678"),
                GenerateEvent(lastEventDate, type: Event.KnownTypes.SessionEnd, sessionId: "12345678")
            };

            var contexts = await _pipeline.RunAsync(events);
            Assert.False(contexts.Any(c => c.HasError));
            Assert.False(contexts.Any(c => c.IsCancelled));
            Assert.True(contexts.Any(c => c.IsProcessed));

            await _client.RefreshAsync();
            var results = await _eventRepository.GetAllAsync();
            Assert.Equal(3, results.Total);
            Assert.Equal(1, results.Documents.Count(e => e.IsSessionStart()));
            Assert.Equal(1, results.Documents.Where(e => !String.IsNullOrEmpty(e.SessionId)).Select(e => e.SessionId).Distinct().Count());
            Assert.Equal(1, results.Documents.Count(e => e.IsSessionEnd()));
            Assert.Equal((decimal)(lastEventDate - firstEventDate).TotalSeconds, results.Documents.First(e => e.IsSessionStart()).Value);
        }

        [Fact]
        public void CanIndexExtendedData() {
            PersistentEvent ev = EventData.GenerateEvent(projectId: TestConstants.ProjectId, organizationId: TestConstants.OrganizationId, generateTags: false, generateData: false, occurrenceDate: DateTime.Now);
            ev.Data.Add("First Name", "Eric");
            ev.Data.Add("IsVerified", true);
            ev.Data.Add("IsVerified1", true.ToString());
            ev.Data.Add("Age", Int32.MaxValue);
            ev.Data.Add("Age1", Int32.MaxValue.ToString(CultureInfo.InvariantCulture));
            ev.Data.Add("AgeDec", Decimal.MaxValue);
            ev.Data.Add("AgeDec1", Decimal.MaxValue.ToString(CultureInfo.InvariantCulture));
            ev.Data.Add("AgeDbl", Double.MaxValue);
            ev.Data.Add("AgeDbl1", Double.MaxValue.ToString("r", CultureInfo.InvariantCulture));
            ev.Data.Add(" Birthday ", DateTime.MinValue);
            ev.Data.Add("BirthdayWithOffset", DateTimeOffset.MinValue);
            ev.Data.Add("@excluded", DateTime.MinValue);
            ev.Data.Add("Address", new { State = "Texas" });
            
            ev.CopyDataToIndex();

            Assert.Equal(11, ev.Idx.Count);
            Assert.True(ev.Idx.ContainsKey("first-name-s"));
            Assert.True(ev.Idx.ContainsKey("isverified-b"));
            Assert.True(ev.Idx.ContainsKey("isverified1-b"));
            Assert.True(ev.Idx.ContainsKey("age-n"));
            Assert.True(ev.Idx.ContainsKey("age1-n"));
            Assert.True(ev.Idx.ContainsKey("agedec-n"));
            Assert.True(ev.Idx.ContainsKey("agedec1-n"));
            Assert.True(ev.Idx.ContainsKey("agedbl-n"));
            Assert.True(ev.Idx.ContainsKey("agedbl1-n"));
            Assert.True(ev.Idx.ContainsKey("birthday-d"));
            Assert.True(ev.Idx.ContainsKey("birthdaywithoffset-d"));
        }

        [Fact]
        public async Task SyncStackTagsAsync() {
            await ResetAsync();

            const string Tag1 = "Tag One";
            const string Tag2 = "Tag Two";
            const string Tag2_Lowercase = "tag two";

            PersistentEvent ev = GenerateEvent(DateTime.Now);
            ev.Tags.Add(Tag1);
            
            await _pipeline.RunAsync(ev);
            await _client.RefreshAsync();

            ev = await _eventRepository.GetByIdAsync(ev.Id);
            Assert.NotNull(ev);
            Assert.NotNull(ev.StackId);

            var stack = await _stackRepository.GetByIdAsync(ev.StackId, true);
            Assert.Equal(new TagSet { Tag1 }, stack.Tags);

            ev = EventData.GenerateEvent(stackId: ev.StackId, projectId: TestConstants.ProjectId, organizationId: TestConstants.OrganizationId, generateTags: false, occurrenceDate: DateTime.Now);
            ev.Tags.Add(Tag2);

            await _pipeline.RunAsync(ev);
            await _client.RefreshAsync();

            stack = await _stackRepository.GetByIdAsync(ev.StackId, true);
            Assert.Equal(new TagSet { Tag1, Tag2 }, stack.Tags);

            ev = EventData.GenerateEvent(stackId: ev.StackId, projectId: TestConstants.ProjectId, organizationId: TestConstants.OrganizationId, generateTags: false, occurrenceDate: DateTime.Now);
            ev.Tags.Add(Tag2_Lowercase);

            await _pipeline.RunAsync(ev);
            await _client.RefreshAsync();

            stack = await _stackRepository.GetByIdAsync(ev.StackId, true);
            Assert.Equal(new TagSet { Tag1, Tag2 }, stack.Tags);
        }

        [Fact]
        public async Task EnsureSingleNewStackAsync() {
            await ResetAsync();

            string source = Guid.NewGuid().ToString();
            var contexts = new List<EventContext> {
                new EventContext(new PersistentEvent { ProjectId = TestConstants.ProjectId, OrganizationId = TestConstants.OrganizationId, Message = "Test Sample", Source = source, Date = DateTime.UtcNow, Type = Event.KnownTypes.Log }),
                new EventContext(new PersistentEvent { ProjectId = TestConstants.ProjectId, OrganizationId = TestConstants.OrganizationId, Message = "Test Sample", Source = source, Date = DateTime.UtcNow, Type = Event.KnownTypes.Log}),
            };
            
            await _pipeline.RunAsync(contexts);
            await _client.RefreshAsync();
            Assert.True(contexts.All(c => c.Stack.Id == contexts.First().Stack.Id));
            Assert.Equal(1, contexts.Count(c => c.IsNew));
            Assert.Equal(1, contexts.Count(c => !c.IsNew));
            Assert.Equal(2, contexts.Count(c => !c.IsRegression));
        }

        [Fact]
        public async Task EnsureSingleGlobalErrorStackAsync() {
            await ResetAsync();
            
            var contexts = new List<EventContext> {
                new EventContext(new PersistentEvent {
                    ProjectId = TestConstants.ProjectId,
                    OrganizationId = TestConstants.OrganizationId,
                    Message = "Test Exception",
                    Date = DateTime.UtcNow,
                    Type = Event.KnownTypes.Error,
                    Data = new DataDictionary { { "@error", new Error { Message = "Test Exception", Type = "Error" } } }
                }),
                new EventContext(new PersistentEvent {
                    ProjectId = TestConstants.ProjectId,
                    OrganizationId = TestConstants.OrganizationId,
                    Message = "Test Exception",
                    Date = DateTime.UtcNow,
                    Type = Event.KnownTypes.Error,
                    Data = new DataDictionary { { "@error", new Error { Message = "Test Exception 2", Type = "Error" } } }
                }),
            };

            await _pipeline.RunAsync(contexts);
            await _client.RefreshAsync();

            Assert.True(contexts.All(c => c.Stack.Id == contexts.First().Stack.Id));
            Assert.Equal(1, contexts.Count(c => c.IsNew));
            Assert.Equal(1, contexts.Count(c => !c.IsNew));
            Assert.Equal(2, contexts.Count(c => !c.IsRegression));
        }

        [Fact]
        public async Task EnsureSingleRegressionAsync() {
            await ResetAsync();
            
            PersistentEvent ev = EventData.GenerateEvent(projectId: TestConstants.ProjectId, organizationId: TestConstants.OrganizationId, occurrenceDate: DateTime.UtcNow);
            var context = new EventContext(ev);
            await _pipeline.RunAsync(context);
            await _client.RefreshAsync();

            Assert.True(context.IsProcessed);
            Assert.False(context.IsRegression);

            ev = await _eventRepository.GetByIdAsync(ev.Id);
            Assert.NotNull(ev);

            var stack = await _stackRepository.GetByIdAsync(ev.StackId);
            stack.DateFixed = DateTime.UtcNow;
            stack.IsRegressed = false;
            await _stackRepository.SaveAsync(stack);
            await _client.RefreshAsync();

            var contexts = new List<EventContext> {
                new EventContext(EventData.GenerateEvent(stackId: ev.StackId, projectId: TestConstants.ProjectId, organizationId: TestConstants.OrganizationId, occurrenceDate: DateTime.UtcNow.AddMinutes(1))),
                new EventContext(EventData.GenerateEvent(stackId: ev.StackId, projectId: TestConstants.ProjectId, organizationId: TestConstants.OrganizationId, occurrenceDate: DateTime.UtcNow.AddMinutes(1)))
            };

            await _pipeline.RunAsync(contexts);
            await _client.RefreshAsync();
            Assert.Equal(1, contexts.Count(c => c.IsRegression));
            Assert.Equal(1, contexts.Count(c => !c.IsRegression));

            contexts = new List<EventContext> {
                new EventContext(EventData.GenerateEvent(stackId: ev.StackId, projectId: TestConstants.ProjectId, organizationId: TestConstants.OrganizationId, occurrenceDate: DateTime.UtcNow.AddMinutes(1))),
                new EventContext(EventData.GenerateEvent(stackId: ev.StackId, projectId: TestConstants.ProjectId, organizationId: TestConstants.OrganizationId, occurrenceDate: DateTime.UtcNow.AddMinutes(1)))
            };

            await _pipeline.RunAsync(contexts);
            await _client.RefreshAsync();
            Assert.Equal(2, contexts.Count(c => !c.IsRegression));
        }

        [Theory]
        [MemberData("Events")]
        public async Task ProcessEventsAsync(string errorFilePath) {
            await ResetAsync();

            var pipeline = IoC.GetInstance<EventPipeline>();
            var parserPluginManager = IoC.GetInstance<EventParserPluginManager>();
            var events = parserPluginManager.ParseEvents(File.ReadAllText(errorFilePath), 2, "exceptionless/2.0.0.0");
            Assert.NotNull(events);
            Assert.True(events.Count > 0);
            
            foreach (var ev in events) {
                ev.Date = DateTime.UtcNow;
                ev.ProjectId = TestConstants.ProjectId;
                ev.OrganizationId = TestConstants.OrganizationId;
<<<<<<< HEAD

                var context = new EventContext(ev);
                await pipeline.RunAsync(context);
                Assert.True(context.IsProcessed);
=======
>>>>>>> 9da4ac66
            }

            await _client.RefreshAsync();
            var contexts = await pipeline.RunAsync(events);

            Assert.True(contexts.All(c => c.IsProcessed));
            Assert.True(contexts.All(c => !c.IsCancelled));
            Assert.True(contexts.All(c => !c.HasError));
        }

        [Fact]
        public async Task PipelinePerformance() {
            await ResetAsync();

            var parserPluginManager = IoC.GetInstance<EventParserPluginManager>();
            var pipeline = IoC.GetInstance<EventPipeline>();
            var startDate = DateTimeOffset.Now.SubtractHours(1);
            var totalBatches = 0;
            var totalEvents = 0;

            var sw = new Stopwatch();
            foreach (var file in Directory.GetFiles(@"..\..\Pipeline\Data\", "*.json", SearchOption.AllDirectories)) {
                var events = parserPluginManager.ParseEvents(File.ReadAllText(file), 2, "exceptionless/2.0.0.0");
                Assert.NotNull(events);
                Assert.True(events.Count > 0);

                foreach (var ev in events) {
                    ev.Date = startDate;
                    ev.ProjectId = TestConstants.ProjectId;
                    ev.OrganizationId = TestConstants.OrganizationId;
                }
                
                sw.Start();
                var contexts = await pipeline.RunAsync(events);
                sw.Stop();

                Assert.True(contexts.All(c => c.IsProcessed));
                Assert.True(contexts.All(c => !c.IsCancelled));
                Assert.True(contexts.All(c => !c.HasError));

                startDate = startDate.AddSeconds(5);
                totalBatches++;
                totalEvents += events.Count;
            }

            _writer.WriteLine($"Took {sw.ElapsedMilliseconds}ms to process {totalEvents} with an average post size of {Math.Round(totalEvents * 1.0/totalBatches, 4)}");
        }

        [Fact(Skip = "Used to create performance data from the queue directory")]
        public async Task GeneratePerformanceData() {
            var currentBatchCount = 0;
            var parserPluginManager = IoC.GetInstance<EventParserPluginManager>();
            var dataDirectory = Path.GetFullPath(@"..\..\Pipeline\Data\");
            
            foreach (var file in Directory.GetFiles(dataDirectory))
                File.Delete(file);
            
            Dictionary<string, UserInfo> _mappedUsers = new Dictionary<string, UserInfo>();
            Dictionary<string, string> _mappedIPs = new Dictionary<string, string>();

            var storage = new FolderFileStorage(Path.GetFullPath(@"..\..\..\"));
            foreach (var file in await storage.GetFileListAsync(@"Api\App_Data\storage\q\*")) {
                var eventPostInfo = await storage.GetObjectAsync<EventPostInfo>(file.Path);
                byte[] data = eventPostInfo.Data;
                if (!String.IsNullOrEmpty(eventPostInfo.ContentEncoding))
                    data = data.Decompress(eventPostInfo.ContentEncoding);

                var encoding = Encoding.UTF8;
                if (!String.IsNullOrEmpty(eventPostInfo.CharSet))
                    encoding = Encoding.GetEncoding(eventPostInfo.CharSet);

                string input = encoding.GetString(data);
                var events = parserPluginManager.ParseEvents(input, eventPostInfo.ApiVersion, eventPostInfo.UserAgent);
                
                foreach (var ev in events) {
                    ev.Date = new DateTimeOffset(new DateTime(2020, 1, 1));
                    ev.ProjectId = null;
                    ev.OrganizationId = null;
                    ev.StackId = null;

                    if (ev.Message != null)
                        ev.Message = RandomData.GetSentence();

                    var keysToRemove = ev.Data.Keys.Where(k => !k.StartsWith("@") && k != "MachineName" && k != "job" && k != "host" && k != "process").ToList();
                    foreach (var key in keysToRemove)
                        ev.Data.Remove(key);

                    ev.Data.Remove(Event.KnownDataKeys.UserDescription);
                    var identity = ev.GetUserIdentity();
                    if (identity != null) {
                        if (!_mappedUsers.ContainsKey(identity.Identity))
                            _mappedUsers.Add(identity.Identity, new UserInfo(Guid.NewGuid().ToString(), currentBatchCount.ToString()));

                        ev.SetUserIdentity(_mappedUsers[identity.Identity]);
                    }
                    
                    var request = ev.GetRequestInfo();
                    if (request != null) {
                        request.Cookies?.Clear();
                        request.PostData = null;
                        request.QueryString?.Clear();
                        request.Referrer = null;
                        request.Host = RandomData.GetIp4Address();
                        request.Path = $"/{RandomData.GetWord(false)}/{RandomData.GetWord(false)}";
                        request.Data.Clear();

                        if (request.ClientIpAddress != null) {
                            if (!_mappedIPs.ContainsKey(request.ClientIpAddress))
                                _mappedIPs.Add(request.ClientIpAddress, RandomData.GetIp4Address());

                            request.ClientIpAddress = _mappedIPs[request.ClientIpAddress];
                        }
                    }

                    InnerError error = ev.GetError();
                    while (error != null) {
                        error.Message = RandomData.GetSentence();
                        error.Data.Clear();
                        (error as Error)?.Modules.Clear();

                        error = error.Inner;
                    }

                    var environment = ev.GetEnvironmentInfo();
                    environment?.Data.Clear();
                }
                
                // inject random session start events.
                if (currentBatchCount % 10 == 0)
                    events.Insert(0, CreateSessionStartEvent(events[0]));

                await storage.SaveObjectAsync($"{dataDirectory}\\{currentBatchCount++}.json", events);
            }
        }

        private PersistentEvent CreateSessionStartEvent(PersistentEvent ev) {
            return new PersistentEvent {
                SessionId = ev.SessionId,
                Data = ev.Data,
                Date = ev.Date,
                Geo = ev.Geo,
                OrganizationId = ev.OrganizationId,
                ProjectId = ev.ProjectId,
                Tags = ev.Tags,
                Type = Event.KnownTypes.SessionStart
            };
        }

        public static IEnumerable<object[]> Events {
            get {
                var result = new List<object[]>();
                foreach (var file in Directory.GetFiles(@"..\..\ErrorData\", "*.expected.json", SearchOption.AllDirectories))
                    result.Add(new object[] { file });

                return result.ToArray();
            }
        }

        private bool _isReset;
        private async Task ResetAsync() {
            if (!_isReset) {
                _isReset = true;
                await RemoveDataAsync();
                await CreateDataAsync();
            } else {
                await RemoveEventsAndStacks();
            }

            await _cacheClient.RemoveAllAsync();
        }

        private async Task CreateDataAsync() {
            foreach (Organization organization in OrganizationData.GenerateSampleOrganizations()) {
                if (organization.Id == TestConstants.OrganizationId3)
                    BillingManager.ApplyBillingPlan(organization, BillingManager.FreePlan, UserData.GenerateSampleUser());
                else
                    BillingManager.ApplyBillingPlan(organization, BillingManager.SmallPlan, UserData.GenerateSampleUser());

                organization.StripeCustomerId = Guid.NewGuid().ToString("N");
                organization.CardLast4 = "1234";
                organization.SubscribeDate = DateTime.Now;

                if (organization.IsSuspended) {
                    organization.SuspendedByUserId = TestConstants.UserId;
                    organization.SuspensionCode = SuspensionCode.Billing;
                    organization.SuspensionDate = DateTime.Now;
                }

                await _organizationRepository.AddAsync(organization, true);
            }

            await _projectRepository.AddAsync(ProjectData.GenerateSampleProjects(), true);

            foreach (User user in UserData.GenerateSampleUsers()) {
                if (user.Id == TestConstants.UserId) {
                    user.OrganizationIds.Add(TestConstants.OrganizationId2);
                    user.OrganizationIds.Add(TestConstants.OrganizationId3);
                }

                if (!user.IsEmailAddressVerified)
                    user.CreateVerifyEmailAddressToken();

                await _userRepository.AddAsync(user, true);
            }

            await _client.RefreshAsync();
        }

        private PersistentEvent GenerateEvent(DateTimeOffset? occurrenceDate = null, string userIdentity = null, string type = null, string sessionId = null) {
            if (!occurrenceDate.HasValue)
                occurrenceDate = DateTimeOffset.Now;

            return EventData.GenerateEvent(projectId: TestConstants.ProjectId, organizationId: TestConstants.OrganizationId, generateTags: false, generateData: false, occurrenceDate: occurrenceDate, userIdentity: userIdentity, type: type, sessionId: sessionId);
        }

        private async Task RemoveDataAsync() {
            await RemoveEventsAndStacks();
            await _tokenRepository.RemoveAllAsync();
            await _userRepository.RemoveAllAsync();
            await _projectRepository.RemoveAllAsync();
            await _organizationRepository.RemoveAllAsync();
            await _client.RefreshAsync();
            await _cacheClient.RemoveAllAsync();
        }

        private async Task RemoveEventsAndStacks() {
            await _client.RefreshAsync();
            await _eventRepository.RemoveAllAsync();
            await _client.RefreshAsync();
            await _stackRepository.RemoveAllAsync();
            await _client.RefreshAsync();
            await _cacheClient.RemoveAllAsync();
        }

        public async void Dispose() {
            await RemoveDataAsync();
        }
    }
}<|MERGE_RESOLUTION|>--- conflicted
+++ resolved
@@ -456,13 +456,6 @@
                 ev.Date = DateTime.UtcNow;
                 ev.ProjectId = TestConstants.ProjectId;
                 ev.OrganizationId = TestConstants.OrganizationId;
-<<<<<<< HEAD
-
-                var context = new EventContext(ev);
-                await pipeline.RunAsync(context);
-                Assert.True(context.IsProcessed);
-=======
->>>>>>> 9da4ac66
             }
 
             await _client.RefreshAsync();
