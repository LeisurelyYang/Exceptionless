--- conflicted
+++ resolved
@@ -68,12 +68,9 @@
     <Reference Include="System.Net.Http.WebRequest" />
   </ItemGroup>
   <ItemGroup>
-<<<<<<< HEAD
     <Content Include="exceptionless.png" />
     <Content Include="favicon.ico">
-=======
     <Content Include="exceptionless.png">
->>>>>>> e9c5f738
       <CopyToOutputDirectory>Always</CopyToOutputDirectory>
     </Content>
     <Content Include="index.html">
