--- conflicted
+++ resolved
@@ -33,7 +33,6 @@
     <WarningLevel>4</WarningLevel>
   </PropertyGroup>
   <ItemGroup>
-<<<<<<< HEAD
     <Reference Include="Exceptionless, Version=3.3.1560.0, Culture=neutral, processorArchitecture=MSIL">
       <HintPath>..\..\packages\Exceptionless.3.3.1560\lib\net45\Exceptionless.dll</HintPath>
       <Private>True</Private>
@@ -52,7 +51,6 @@
     </Reference>
     <Reference Include="Exceptionless.WebApi, Version=3.3.1560.0, Culture=neutral, processorArchitecture=MSIL">
       <HintPath>..\..\packages\Exceptionless.WebApi.3.3.1560\lib\net45\Exceptionless.WebApi.dll</HintPath>
-=======
     <Reference Include="Exceptionless, Version=3.3.1575.0, Culture=neutral, processorArchitecture=MSIL">
       <HintPath>..\..\packages\Exceptionless.3.3.1575\lib\net45\Exceptionless.dll</HintPath>
       <Private>True</Private>
@@ -71,7 +69,6 @@
     </Reference>
     <Reference Include="Exceptionless.WebApi, Version=3.3.1575.0, Culture=neutral, processorArchitecture=MSIL">
       <HintPath>..\..\packages\Exceptionless.WebApi.3.3.1575\lib\net45\Exceptionless.WebApi.dll</HintPath>
->>>>>>> dc91bfd3
       <Private>True</Private>
     </Reference>
     <Reference Include="Foundatio, Version=4.0.0.0, Culture=neutral, processorArchitecture=MSIL">
