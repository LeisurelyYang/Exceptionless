--- conflicted
+++ resolved
@@ -9,16 +9,6 @@
 namespace Exceptionless {
     public static class ExceptionlessClientExtensions {
         public static void Startup(this ExceptionlessClient client, AppDomain appDomain = null) {
-<<<<<<< HEAD
-            ExceptionlessConfiguration.ConfigureDefaults.Add(config => {
-                config.ReadFromAttributes(AppDomain.CurrentDomain.GetAssemblies());
-                config.ReadFromConfig();
-                config.Resolver.Register<IEnvironmentInfoCollector, EnvironmentInfoCollector>();
-
-                client.RegisterAppDomainUnhandledExceptionHandler(appDomain);
-                client.RegisterTaskSchedulerUnobservedTaskExceptionHandler();
-            });
-=======
             client.Configuration.UseIsolatedStorage();
             client.Configuration.ReadFromAttributes(AppDomain.CurrentDomain.GetAssemblies());
             client.Configuration.ReadFromConfig();
@@ -27,7 +17,6 @@
             
             client.RegisterAppDomainUnhandledExceptionHandler(appDomain);
             client.RegisterTaskSchedulerUnobservedTaskExceptionHandler();
->>>>>>> 13f30606
         }
 
         public static void Shutdown(this ExceptionlessClient client, AppDomain appDomain = null) {
