--- conflicted
+++ resolved
@@ -24,43 +24,7 @@
   <search-filter></search-filter>
 
   <ul class="nav navbar-nav navbar-right">
-    <li class="dropdown">
-<<<<<<< HEAD
-=======
-      <a href="javascript:void(0);" class="dropdown-toggle">
-        <i class="fa fa-fw fa-bell"></i>
-        <span class="visible-xs-inline">Notifications</span>
-        <span class="badge badge-sm up bg-danger pull-right-xs">1</span>
-      </a>
-
-      <!-- dropdown -->
-      <div class="dropdown-menu w-xl">
-        <div class="panel bg-white">
-          <div class="panel-heading b-light bg-light">
-            <strong>You have <span>1</span> notifications</strong>
-          </div>
-          <div class="list-group">
-            <a href="javascript:void(0);" class="media list-group-item">
-                    <span class="pull-left thumb-sm">
-                      <img ng-src="{{appVm.user.avatar_url}}" alt="{{appVm.user.name}}" class="img-circle">
-                    </span>
-                    <span class="media-body block m-b-none">
-                      2.0 released!<br/>
-                      <small class="text-muted">10 minutes ago</small>
-                    </span>
-            </a>
-          </div>
-          <div class="panel-footer text-sm">
-            <a href="javascript:void(0);" class="pull-right"><i class="fa fa-cog"></i></a>
-            <a href="javascript:void(0);" data-toggle="class:show">See all the notifications</a>
-          </div>
-        </div>
-      </div>
-      <!-- / dropdown -->
-    </li>
-
     <li class="dropdown avatar-dd">
->>>>>>> 9881e7f7
       <a href="javascript:void(0);" class="dropdown-toggle clear" data-toggle="dropdown">
         <span class="thumb-sm avatar pull-right m-t-n-sm m-b-n-sm m-l-sm">
             <img ng-src="{{appVm.user.avatar_url}}" alt="{{appVm.user.name}}">
