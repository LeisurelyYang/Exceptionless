﻿using System;
using System.Collections.Generic;
using System.Net;
using System.Threading.Tasks;
using System.Web.Http;
using Exceptionless.Core;
using Exceptionless.Core.AppStats;
using Exceptionless.Core.Authorization;
using Exceptionless.Core.Extensions;
using Exceptionless.Core.Models;
using Exceptionless.Core.Queues;
using Exceptionless.Core.Web;
using Exceptionless.Models;

namespace Exceptionless.Api.Controllers {
    [RoutePrefix(API_PREFIX + "event")]
    [Authorize(Roles = AuthorizationRoles.UserOrClient)]
    public class EventController : ApiController {
        private const string API_PREFIX = "api/v{version:int=1}/";
        private readonly IEventRepository _eventRepository;
        private readonly IQueue<EventPost> _eventPostQueue;
        private readonly IAppStatsClient _statsClient;

        public EventController(IEventRepository repository, IQueue<EventPost> eventPostQueue, IAppStatsClient statsClient) {
            _eventRepository = repository;
            _eventPostQueue = eventPostQueue;
            _statsClient = statsClient;
        }

        [Route]
        [HttpGet]
        public IEnumerable<Event> Get() {
            // TODO: Limit by active user.
            return _eventRepository.All();
        }

        [HttpGet]
        [Route("{id}")]
        public Event Get(string id) {
            // TODO: Limit by active user.
            return _eventRepository.GetByIdCached(id);
        }

        [Route]
        [HttpPost]
        [ConfigurationResponseFilter]
        public async Task<IHttpActionResult> Post([NakedBody]byte[] data, string projectId = null, int version = 1, [UserAgent]string userAgent = null) {
<<<<<<< HEAD
            _statsClient.Counter(StatNames.PostsSubmitted);
            if (projectId == null) {
                var ctx = Request.GetOwinContext();
                if (ctx != null && ctx.Request != null && ctx.Request.User != null)
                    projectId = ctx.Request.User.GetApiKeyProjectId();
            }
=======
            if (projectId == null)
                projectId = User.GetApiKeyProjectId();
>>>>>>> d05e4e81

            // must have a project id
            if (String.IsNullOrEmpty(projectId))
                return StatusCode(HttpStatusCode.Unauthorized);

            // TODO: Add a check to see if the project id is over it's project limits. If it is, then turn off the client.

            bool isCompressed = Request.Content.Headers.ContentEncoding.Contains("gzip");
            if (!isCompressed)
                data = data.Compress();

            await _eventPostQueue.EnqueueAsync(new EventPost {
                MediaType = Request.Content.Headers.ContentType.MediaType,
                CharSet = Request.Content.Headers.ContentType.CharSet,
                ProjectId = projectId,
                UserAgent = userAgent,
                ApiVersion = version,
                Data = data
            });
            _statsClient.Counter(StatNames.PostsQueued);

            return Ok();
        }
    }
}<|MERGE_RESOLUTION|>--- conflicted
+++ resolved
@@ -45,17 +45,9 @@
         [HttpPost]
         [ConfigurationResponseFilter]
         public async Task<IHttpActionResult> Post([NakedBody]byte[] data, string projectId = null, int version = 1, [UserAgent]string userAgent = null) {
-<<<<<<< HEAD
             _statsClient.Counter(StatNames.PostsSubmitted);
-            if (projectId == null) {
-                var ctx = Request.GetOwinContext();
-                if (ctx != null && ctx.Request != null && ctx.Request.User != null)
-                    projectId = ctx.Request.User.GetApiKeyProjectId();
-            }
-=======
             if (projectId == null)
                 projectId = User.GetApiKeyProjectId();
->>>>>>> d05e4e81
 
             // must have a project id
             if (String.IsNullOrEmpty(projectId))
