--- conflicted
+++ resolved
@@ -139,15 +139,12 @@
       <SpecificVersion>False</SpecificVersion>
       <HintPath>..\..\packages\StatsdCsharpClient.1.2.1.0\lib\net45\StatsdClient.dll</HintPath>
     </Reference>
-<<<<<<< HEAD
     <Reference Include="Stripe.net, Version=2.1.0.0, Culture=neutral, processorArchitecture=MSIL">
       <SpecificVersion>False</SpecificVersion>
       <HintPath>..\..\packages\Stripe.net.2.1.0\lib\net40\Stripe.net.dll</HintPath>
-=======
     <Reference Include="Stripe.net">
       <HintPath>..\..\packages\Stripe.net.2.0.0\lib\net40\Stripe.net.dll</HintPath>
       <Private>True</Private>
->>>>>>> ac7b2459
     </Reference>
     <Reference Include="System" />
     <Reference Include="System.Configuration" />
