--- conflicted
+++ resolved
@@ -19,11 +19,7 @@
         public const string EventsPaidProcessed = "events.paid.processed";
         public const string EventsProcessErrors = "events.processing.errors";
         public const string EventsProcessCancelled = "events.processing.cancelled";
-<<<<<<< HEAD
-=======
-        public const string EventsBlocked = "events.blocked";
         public const string EventsBotThrottleTriggered = "events.bot-throttle.triggered";
->>>>>>> 97e94aaf
 
         public const string EventsUserDescriptionSubmitted = "events.description.submitted";
         public const string EventsUserDescriptionQueued = "events.description.queued";
