--- conflicted
+++ resolved
@@ -97,20 +97,13 @@
                 return;
             }
 
-<<<<<<< HEAD
-            Logger.Info().Message("Sending daily summary: users={0} project={1}", users.Count, project.Id).Write();
-=======
             _logger.Info().Message("Sending daily summary: users={0} project={1}", users.Count, project.Id).Write();
-            //var paging = new PagingOptions { Limit = 5 };
-            //List<Stack> newest = (await _stackRepository.GetNewAsync(project.Id, data.UtcStartTime, data.UtcEndTime, paging).AnyContext()).Documents.ToList();
-            var newest = new List<Stack>();
->>>>>>> 3383fad9
 
             var result = await _stats.GetTermsStatsAsync(data.UtcStartTime, data.UtcEndTime, "stack_id", "type:error project:" + data.Id, max: 5).AnyContext();
             bool hasSubmittedErrors = result.Total > 0;
             if (!hasSubmittedErrors)
                 hasSubmittedErrors = await _eventRepository.GetCountByProjectIdAsync(project.Id).AnyContext() > 0;
-            
+
             var notification = new DailySummaryModel {
                 ProjectId = project.Id,
                 ProjectName = project.Name,
