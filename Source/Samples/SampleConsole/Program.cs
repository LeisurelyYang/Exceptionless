--- conflicted
+++ resolved
@@ -40,13 +40,8 @@
             ExceptionlessClient.Default.SubmitFeatureUsage("MyFeature");
             ExceptionlessClient.Default.SubmitNotFound("/somepage");
             ExceptionlessClient.Default.SubmitSessionStart(Guid.NewGuid().ToString("N"));
-<<<<<<< HEAD
             ExceptionlessClient.Default.Configuration.AddEnrichment(ev => ev.Data["TestKey"] = "Test");
-            ExceptionlessClient.Default.SubmittingEvent += (sender, args) => args.Cancel = true;
-=======
-            ExceptionlessClient.Default.Configuration.AddEnrichment(ev => ev.SetUserIdentity("blah"));
             ExceptionlessClient.Default.Configuration.Settings.Changed += (sender, args) => Trace.WriteLine(String.Format("Action: {0} Key: {1} Value: {2}", args.Action, args.Item.Key, args.Item.Value ));
->>>>>>> 2c02f25a
 
             while (true) {
                 if (!_sendingContinuous) {
