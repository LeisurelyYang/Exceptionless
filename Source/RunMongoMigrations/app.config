--- conflicted
+++ resolved
@@ -38,13 +38,10 @@
         <bindingRedirect oldVersion="0.0.0.0-5.1.0.0" newVersion="5.1.0.0" />
       </dependentAssembly>
       <dependentAssembly>
-<<<<<<< HEAD
-=======
         <assemblyIdentity name="NLog" publicKeyToken="5120e14c03d0593c" culture="neutral" />
         <bindingRedirect oldVersion="0.0.0.0-3.0.0.0" newVersion="3.0.0.0" />
       </dependentAssembly>
       <dependentAssembly>
->>>>>>> 887c57fb
         <assemblyIdentity name="Newtonsoft.Json" publicKeyToken="30ad4fe6b2a6aeed" culture="neutral" />
         <bindingRedirect oldVersion="0.0.0.0-6.0.0.0" newVersion="6.0.0.0" />
       </dependentAssembly>
