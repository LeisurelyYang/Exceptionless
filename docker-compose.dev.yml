version: '3.7'

services:
  app:
    depends_on:
      - elasticsearch
      - redis
    build:
      context: .
      target: app
    image: exceptionless/app:latest
    environment:
      EX_AppMode: Production
      EX_ConnectionStrings__Cache: provider=redis
      EX_ConnectionStrings__Elasticsearch: server=http://elasticsearch:9200
      #EX_ConnectionStrings__Email: smtps://user:password@smtp.host.com:587
      EX_ConnectionStrings__MessageBus: provider=redis
      #EX_ConnectionStrings__Metrics: provider=statsd;server=statsd;
      EX_ConnectionStrings__Queue: provider=redis
      EX_ConnectionStrings__Redis: server=redis,abortConnect=false
      #ASPNETCORE_URLS: http://+;https://+
      #ASPNETCORE_HTTPS_PORT: 5001
      #ASPNETCORE_Kestrel__Certificates__Default__Password: password
      #ASPNETCORE_Kestrel__Certificates__Default__Path: /https/aspnetapp.pfx
      EX_RunJobsInProcess: 'false'
    ports:
      - 5000:80
      - 5001:443
    volumes:
      - appdata:/app/storage
      - ssldata:/https

  jobs:
    depends_on:
      - app
    image: exceptionless/job:latest
    build:
      context: .
      target: job
    environment:
      EX_AppMode: Production
      EX_BaseURL: http://localhost:5000
      EX_ConnectionStrings__Cache: provider=redis
      EX_ConnectionStrings__Elasticsearch: server=http://elasticsearch:9200
      #EX_ConnectionStrings__Email: smtps://user:password@smtp.host.com:587
      EX_ConnectionStrings__MessageBus: provider=redis
      #EX_ConnectionStrings__Metrics: provider=statsd;server=statsd;
      EX_ConnectionStrings__Queue: provider=redis
      EX_ConnectionStrings__Redis: server=redis,abortConnect=false
      EX_ConnectionStrings__Storage: provider=folder;path=/app/storage
    volumes:
      - appdata:/app/storage

  elasticsearch:
<<<<<<< HEAD
    image: exceptionless/elasticsearch:7.7.0
=======
    image: exceptionless/elasticsearch:7.7.1
>>>>>>> 20548c86
    environment:
      discovery.type: single-node
      xpack.security.enabled: 'false'
      ES_JAVA_OPTS: -Xms1g -Xmx1g
    ports:
      - 9200:9200
      - 9300:9300
    volumes:
      - esdata7:/usr/share/elasticsearch/data
  
  kibana:
    depends_on:
      - elasticsearch
<<<<<<< HEAD
    image: docker.elastic.co/kibana/kibana:7.7.0
=======
    image: docker.elastic.co/kibana/kibana:7.7.1
>>>>>>> 20548c86
    ports:
      - 5601:5601

  redis:
    image: redis:6.0-alpine
    ports:
      - 6379:6379

volumes:
  esdata7:
    driver: local
  appdata:
    driver: local
  ssldata:
    driver: local<|MERGE_RESOLUTION|>--- conflicted
+++ resolved
@@ -52,11 +52,7 @@
       - appdata:/app/storage
 
   elasticsearch:
-<<<<<<< HEAD
-    image: exceptionless/elasticsearch:7.7.0
-=======
     image: exceptionless/elasticsearch:7.7.1
->>>>>>> 20548c86
     environment:
       discovery.type: single-node
       xpack.security.enabled: 'false'
@@ -70,11 +66,7 @@
   kibana:
     depends_on:
       - elasticsearch
-<<<<<<< HEAD
-    image: docker.elastic.co/kibana/kibana:7.7.0
-=======
     image: docker.elastic.co/kibana/kibana:7.7.1
->>>>>>> 20548c86
     ports:
       - 5601:5601
 
